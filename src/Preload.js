--- conflicted
+++ resolved
@@ -1,345 +1,340 @@
-/*
-  html2canvas @VERSION@ <http://html2canvas.hertzen.com>
-  Copyright (c) 2011 Niklas von Hertzen. All rights reserved.
-  http://www.twitter.com/niklasvh
-
-  Released under MIT License
-*/
-
-html2canvas.Preload = function(element, opts){
-    
-    var options = {
-        proxy: "http://html2canvas.appspot.com/",
-        timeout: 0    // no timeout
-    },
-    images = {
-        numLoaded: 0,   // also failed are counted here
-        numFailed: 0,
-        numTotal: 0,
-        cleanupDone: false
-    },
-<<<<<<< HEAD
-    pageOrigin = window.location.protocol + window.location.host,
-=======
-    images = [],
-    pageOrigin,
-    imagesLoaded = 0,
->>>>>>> 4aba46e2
-    methods,
-    i,
-    count = 0,
-    doc = element.ownerDocument,
-    domImages = doc.images, // TODO probably should limit it to images present in the element only
-    imgLen = domImages.length,
-    link = doc.createElement("a");
-    
-    link.href = window.location.href;
-    pageOrigin  = link.protocol + link.host;
-    opts = opts || {};
-    
-    options = html2canvas.Util.Extend(opts, options);
-    
-   
-    
-    element = element || doc.body;
-    
-    function isSameOrigin(url){
-        link.href = url;
-        var origin = link.protocol + link.host;
-        return ":" === origin || (origin === pageOrigin);
-    }
-    
-    function start(){
-        html2canvas.log("html2canvas: start: images: " + images.numLoaded + " / " + images.numTotal + " (failed: " + images.numFailed + ")");
-        if (!images.firstRun && images.numLoaded >= images.numTotal){
-        
-            /*
-            this.log('Finished loading '+this.imagesLoaded+' images, Started parsing');
-            this.bodyOverflow = document.getElementsByTagName('body')[0].style.overflow;
-            document.getElementsByTagName('body')[0].style.overflow = "hidden";
-            */
-            if (typeof options.complete === "function"){
-                options.complete(images);
-            }
-
-            html2canvas.log("Finished loading images: # " + images.numTotal + " (failed: " + images.numFailed + ")");
-        }
-    }
-    
-    function proxyGetImage(url, img){
-        var callback_name,
-            scriptUrl = options.proxy,
-            script,
-            imgObj = images[url];
-
-        link.href = url;
-        url = link.href; // work around for pages with base href="" set - WARNING: this may change the url -> so access imgObj from images map before changing that url!
-
-        callback_name = 'html2canvas_' + count;
-        imgObj.callbackname = callback_name;
-        
-        if (scriptUrl.indexOf("?") > -1) {
-            scriptUrl += "&";
-        } else {
-            scriptUrl += "?";
-        }
-        scriptUrl += 'url=' + encodeURIComponent(url) + '&callback=' + callback_name;
-    
-        window[callback_name] = function(a){
-            if (a.substring(0,6) === "error:"){
-                imgObj.succeeded = false;
-                images.numLoaded++;
-                images.numFailed++;
-                start();  
-            } else {
-                img.onload = function(){
-                    imgObj.succeeded = true;
-                    images.numLoaded++;
-                    start();
-                };
-                img.src = a; 
-            }
-            window[callback_name] = undefined; // to work with IE<9  // NOTE: that the undefined callback property-name still exists on the window object (for IE<9)
-            try {
-                delete window[callback_name];  // for all browser that support this
-            } catch(ex) {}
-            script.parentNode.removeChild(script);
-            script = null;
-            imgObj.callbackname = undefined;
-        };
-
-        count += 1;
-        
-        script = doc.createElement("script");        
-        script.setAttribute("src", scriptUrl);
-        script.setAttribute("type", "text/javascript");
-        imgObj.script = script;
-        window.document.body.appendChild(script);
-
-    /*
- 
-    //  enable xhr2 requests where available (no need for base64 / json)
-    
-        $.ajax({
-            data:{
-                xhr2:false,
-                url:url
-            },
-            url: options.proxy,
-            dataType: "jsonp",
-            success: function(a){
-            
-                if (a.substring(0,6) === "error:"){
-                    images.splice(getIndex(images, url), 2);
-                    start();  
-                }else{
-                    img.onload = function(){
-                        imagesLoaded+=1;               
-                        start();   
-               
-                    };     
-                    img.src = a; 
-                }
-
-
-            },
-            error: function(){ 
-                images.splice(getIndex(images, url), 2);
-                start();          
-            }
-        
-        
-        });
-    */
-    }
-    
-    function getImages (el) {
-        
-     
-    
-        // if (!this.ignoreRe.test(el.nodeName)){
-        // 
-
-        var contents = html2canvas.Util.Children(el),
-        i,
-        contentsLen = contents.length,
-        background_image,
-        src,
-        img,
-        elNodeType = false;
-        
-        for (i = 0;  i < contentsLen; i+=1 ){
-            // var ignRe = new RegExp("("+this.ignoreElements+")");
-            // if (!ignRe.test(element.nodeName)){
-            getImages(contents[i]);
-        // }
-        }
-            
-        // }
-        try {
-            elNodeType = el.nodeType;
-        } catch (ex) {
-            elNodeType = false;
-            html2canvas.log("html2canvas: failed to access some element's nodeType - Exception: " + ex.message);
-        }
-
-        if (elNodeType === 1 || elNodeType === undefined){
-            
-            background_image = html2canvas.Util.getCSS(el, 'backgroundImage');
-            
-            if ( background_image && background_image !== "1" && background_image !== "none" ) {	
-                
-                // TODO add multi image background support
-                
-                if (background_image.substring(0,7) === "-webkit" || background_image.substring(0,3) === "-o-" || background_image.substring(0,4) === "-moz") {
-                  
-                    img = html2canvas.Generate.Gradient( background_image, html2canvas.Util.Bounds( el ) );
-
-                    if ( img !== undefined ){
-                        images[background_image] = { img: img, succeeded: true };
-                        images.numTotal++;
-                        images.numLoaded++;
-                        start();
-                        
-                    }
-                    
-                } else {	
-                    src = html2canvas.Util.backgroundImage(background_image.match(/data:image\/.*;base64,/i) ? background_image : background_image.split(",")[0]);		
-                    methods.loadImage(src); 		
-                }
-           
-            /*
-            if (background_image && background_image !== "1" && background_image !== "none" && background_image.substring(0,7) !== "-webkit" && background_image.substring(0,3)!== "-o-" && background_image.substring(0,4) !== "-moz"){
-                // TODO add multi image background support
-                src = html2canvas.Util.backgroundImage(background_image.split(",")[0]);                    
-                methods.loadImage(src);            */        
-            }
-        }
-    }  
-    
-    methods = {
-        loadImage: function( src ) {
-            var img;
-            if ( images[src] === undefined ) {
-                if ( src.match(/data:image\/.*;base64,/i) ) {
-                
-                    //Base64 src                  
-                    img = new Image();
-                    img.src = src.replace(/url\(['"]{0,}|['"]{0,}\)$/ig, '');
-                    images[src] = { img: img, succeeded: true };
-                    images.numTotal++;
-                    images.numLoaded++;
-                    start();
-                    
-                }else if ( isSameOrigin( src ) ) {
-            
-                    img = new Image();
-                    images[src] = { img: img };
-                    images.numTotal++;
-                    
-                    img.onload = function() {
-                        images.numLoaded++;
-                        images[src].succeeded = true;
-                        start();
-                    };	
-                    
-                    img.onerror = function() {
-                        images.numLoaded++;
-                        images.numFailed++;
-                        images[src].succeeded = false;
-                        start();
-                    };
-                    
-                    img.src = src;
-            
-                }else if ( options.proxy ){
-                    //    console.log('b'+src);
-                    img = new Image();
-                    images[src] = { img: img };
-                    images.numTotal++;
-                    proxyGetImage( src, img );
-                }
-            }     
-          
-        },
-        cleanupDOM: function(cause) {
-            var img;
-            if (!images.cleanupDone) {
-                if (cause && typeof cause === "string") {
-                    html2canvas.log("html2canvas: Cleanup because: " + cause);
-                } else {
-                    html2canvas.log("html2canvas: Cleanup after timeout: " + options.timeout + " ms.");
-                }
-
-                for (src in images) {
-                    if (images.hasOwnProperty(src)) {
-                        img = images[src];
-                        if (typeof img === "object" && img.callbackname && img.succeeded === undefined) {
-                            // cancel proxy image request
-                            window[img.callbackname] = undefined; // to work with IE<9  // NOTE: that the undefined callback property-name still exists on the window object (for IE<9)
-                            try {
-                                delete window[img.callbackname];  // for all browser that support this
-                            } catch(ex) {}
-                            if (img.script && img.script.parentNode) {
-                                img.script.setAttribute("src", "about:blank");  // try to cancel running request
-                                img.script.parentNode.removeChild(img.script);
-                            }
-                            images.numLoaded++;
-                            images.numFailed++;
-                            html2canvas.log("html2canvas: Cleaned up failed img: '" + src + "' Steps: " + images.numLoaded + " / " + images.numTotal);
-                        }
-                    }
-                }
-
-                // cancel any pending requests
-                if(window.stop !== undefined) {
-                    window.stop();
-                } else if(document.execCommand !== undefined) {
-                    document.execCommand("Stop", false);
-                }
-                if (document.close !== undefined) {
-                    document.close();
-                }
-                images.cleanupDone = true;
-                if (!(cause && typeof cause === "string")) {
-                    start();
-                }
-            }
-        },
-        renderingDone: function() {
-          if (timeoutTimer) {
-            window.clearTimeout(timeoutTimer);
-          }
-        }
-        
-    };
-
-    if (options.timeout > 0) {
-        timeoutTimer = window.setTimeout(methods.cleanupDOM, options.timeout);
-    }
-    var startTime = (new Date()).getTime();
-    this.log('html2canvas: Preload starts: finding background-images');
-    images.firstRun = true;
-
-    getImages( element );
-    
-    this.log('html2canvas: Preload: Finding images');
-    // load <img> images
-    for (i = 0; i < imgLen; i+=1){
-        var imgSrc = domImages[i].getAttribute( "src" );
-        if ( imgSrc ) {
-            methods.loadImage( imgSrc );   
-        }        
-    }
-    
-    images.firstRun = false;
-    this.log('html2canvas: Preload: Done.');
-    if ( images.numTotal === images.numLoaded ) {
-        start();
-    }  
-    
-    return methods;
-    
-};
-
-
+/*
+  html2canvas @VERSION@ <http://html2canvas.hertzen.com>
+  Copyright (c) 2011 Niklas von Hertzen. All rights reserved.
+  http://www.twitter.com/niklasvh
+
+  Released under MIT License
+*/
+
+html2canvas.Preload = function(element, opts){
+    
+    var options = {
+        proxy: "http://html2canvas.appspot.com/",
+        timeout: 0    // no timeout
+    },
+    images = {
+        numLoaded: 0,   // also failed are counted here
+        numFailed: 0,
+        numTotal: 0,
+        cleanupDone: false
+    },
+    pageOrigin = window.location.protocol + window.location.host,
+    methods,
+    i,
+    count = 0,
+    doc = element.ownerDocument,
+    domImages = doc.images, // TODO probably should limit it to images present in the element only
+    imgLen = domImages.length,
+    link = doc.createElement("a");
+    
+    link.href = window.location.href;
+    pageOrigin  = link.protocol + link.host;
+    opts = opts || {};
+    
+    options = html2canvas.Util.Extend(opts, options);
+    
+   
+    
+    element = element || doc.body;
+    
+    function isSameOrigin(url){
+        link.href = url;
+        var origin = link.protocol + link.host;
+        return ":" === origin || (origin === pageOrigin);
+    }
+    
+    function start(){
+        html2canvas.log("html2canvas: start: images: " + images.numLoaded + " / " + images.numTotal + " (failed: " + images.numFailed + ")");
+        if (!images.firstRun && images.numLoaded >= images.numTotal){
+        
+            /*
+            this.log('Finished loading '+this.imagesLoaded+' images, Started parsing');
+            this.bodyOverflow = document.getElementsByTagName('body')[0].style.overflow;
+            document.getElementsByTagName('body')[0].style.overflow = "hidden";
+            */
+            if (typeof options.complete === "function"){
+                options.complete(images);
+            }
+
+            html2canvas.log("Finished loading images: # " + images.numTotal + " (failed: " + images.numFailed + ")");
+        }
+    }
+    
+    function proxyGetImage(url, img){
+        var callback_name,
+            scriptUrl = options.proxy,
+            script,
+            imgObj = images[url];
+
+        link.href = url;
+        url = link.href; // work around for pages with base href="" set - WARNING: this may change the url -> so access imgObj from images map before changing that url!
+
+        callback_name = 'html2canvas_' + count;
+        imgObj.callbackname = callback_name;
+        
+        if (scriptUrl.indexOf("?") > -1) {
+            scriptUrl += "&";
+        } else {
+            scriptUrl += "?";
+        }
+        scriptUrl += 'url=' + encodeURIComponent(url) + '&callback=' + callback_name;
+    
+        window[callback_name] = function(a){
+            if (a.substring(0,6) === "error:"){
+                imgObj.succeeded = false;
+                images.numLoaded++;
+                images.numFailed++;
+                start();  
+            } else {
+                img.onload = function(){
+                    imgObj.succeeded = true;
+                    images.numLoaded++;
+                    start();
+                };
+                img.src = a; 
+            }
+            window[callback_name] = undefined; // to work with IE<9  // NOTE: that the undefined callback property-name still exists on the window object (for IE<9)
+            try {
+                delete window[callback_name];  // for all browser that support this
+            } catch(ex) {}
+            script.parentNode.removeChild(script);
+            script = null;
+            imgObj.callbackname = undefined;
+        };
+
+        count += 1;
+        
+        script = doc.createElement("script");        
+        script.setAttribute("src", scriptUrl);
+        script.setAttribute("type", "text/javascript");
+        imgObj.script = script;
+        window.document.body.appendChild(script);
+
+    /*
+ 
+    //  enable xhr2 requests where available (no need for base64 / json)
+    
+        $.ajax({
+            data:{
+                xhr2:false,
+                url:url
+            },
+            url: options.proxy,
+            dataType: "jsonp",
+            success: function(a){
+            
+                if (a.substring(0,6) === "error:"){
+                    images.splice(getIndex(images, url), 2);
+                    start();  
+                }else{
+                    img.onload = function(){
+                        imagesLoaded+=1;               
+                        start();   
+               
+                    };     
+                    img.src = a; 
+                }
+
+
+            },
+            error: function(){ 
+                images.splice(getIndex(images, url), 2);
+                start();          
+            }
+        
+        
+        });
+    */
+    }
+    
+    function getImages (el) {
+        
+     
+    
+        // if (!this.ignoreRe.test(el.nodeName)){
+        // 
+
+        var contents = html2canvas.Util.Children(el),
+        i,
+        contentsLen = contents.length,
+        background_image,
+        src,
+        img,
+        elNodeType = false;
+        
+        for (i = 0;  i < contentsLen; i+=1 ){
+            // var ignRe = new RegExp("("+this.ignoreElements+")");
+            // if (!ignRe.test(element.nodeName)){
+            getImages(contents[i]);
+        // }
+        }
+            
+        // }
+        try {
+            elNodeType = el.nodeType;
+        } catch (ex) {
+            elNodeType = false;
+            html2canvas.log("html2canvas: failed to access some element's nodeType - Exception: " + ex.message);
+        }
+
+        if (elNodeType === 1 || elNodeType === undefined){
+            
+            background_image = html2canvas.Util.getCSS(el, 'backgroundImage');
+            
+            if ( background_image && background_image !== "1" && background_image !== "none" ) {	
+                
+                // TODO add multi image background support
+                
+                if (background_image.substring(0,7) === "-webkit" || background_image.substring(0,3) === "-o-" || background_image.substring(0,4) === "-moz") {
+                  
+                    img = html2canvas.Generate.Gradient( background_image, html2canvas.Util.Bounds( el ) );
+
+                    if ( img !== undefined ){
+                        images[background_image] = { img: img, succeeded: true };
+                        images.numTotal++;
+                        images.numLoaded++;
+                        start();
+                        
+                    }
+                    
+                } else {	
+                    src = html2canvas.Util.backgroundImage(background_image.match(/data:image\/.*;base64,/i) ? background_image : background_image.split(",")[0]);		
+                    methods.loadImage(src); 		
+                }
+           
+            /*
+            if (background_image && background_image !== "1" && background_image !== "none" && background_image.substring(0,7) !== "-webkit" && background_image.substring(0,3)!== "-o-" && background_image.substring(0,4) !== "-moz"){
+                // TODO add multi image background support
+                src = html2canvas.Util.backgroundImage(background_image.split(",")[0]);                    
+                methods.loadImage(src);            */        
+            }
+        }
+    }  
+    
+    methods = {
+        loadImage: function( src ) {
+            var img;
+            if ( images[src] === undefined ) {
+                if ( src.match(/data:image\/.*;base64,/i) ) {
+                
+                    //Base64 src                  
+                    img = new Image();
+                    img.src = src.replace(/url\(['"]{0,}|['"]{0,}\)$/ig, '');
+                    images[src] = { img: img, succeeded: true };
+                    images.numTotal++;
+                    images.numLoaded++;
+                    start();
+                    
+                }else if ( isSameOrigin( src ) ) {
+            
+                    img = new Image();
+                    images[src] = { img: img };
+                    images.numTotal++;
+                    
+                    img.onload = function() {
+                        images.numLoaded++;
+                        images[src].succeeded = true;
+                        start();
+                    };	
+                    
+                    img.onerror = function() {
+                        images.numLoaded++;
+                        images.numFailed++;
+                        images[src].succeeded = false;
+                        start();
+                    };
+                    
+                    img.src = src;
+            
+                }else if ( options.proxy ){
+                    //    console.log('b'+src);
+                    img = new Image();
+                    images[src] = { img: img };
+                    images.numTotal++;
+                    proxyGetImage( src, img );
+                }
+            }     
+          
+        },
+        cleanupDOM: function(cause) {
+            var img;
+            if (!images.cleanupDone) {
+                if (cause && typeof cause === "string") {
+                    html2canvas.log("html2canvas: Cleanup because: " + cause);
+                } else {
+                    html2canvas.log("html2canvas: Cleanup after timeout: " + options.timeout + " ms.");
+                }
+
+                for (src in images) {
+                    if (images.hasOwnProperty(src)) {
+                        img = images[src];
+                        if (typeof img === "object" && img.callbackname && img.succeeded === undefined) {
+                            // cancel proxy image request
+                            window[img.callbackname] = undefined; // to work with IE<9  // NOTE: that the undefined callback property-name still exists on the window object (for IE<9)
+                            try {
+                                delete window[img.callbackname];  // for all browser that support this
+                            } catch(ex) {}
+                            if (img.script && img.script.parentNode) {
+                                img.script.setAttribute("src", "about:blank");  // try to cancel running request
+                                img.script.parentNode.removeChild(img.script);
+                            }
+                            images.numLoaded++;
+                            images.numFailed++;
+                            html2canvas.log("html2canvas: Cleaned up failed img: '" + src + "' Steps: " + images.numLoaded + " / " + images.numTotal);
+                        }
+                    }
+                }
+
+                // cancel any pending requests
+                if(window.stop !== undefined) {
+                    window.stop();
+                } else if(document.execCommand !== undefined) {
+                    document.execCommand("Stop", false);
+                }
+                if (document.close !== undefined) {
+                    document.close();
+                }
+                images.cleanupDone = true;
+                if (!(cause && typeof cause === "string")) {
+                    start();
+                }
+            }
+        },
+        renderingDone: function() {
+          if (timeoutTimer) {
+            window.clearTimeout(timeoutTimer);
+          }
+        }
+        
+    };
+
+    if (options.timeout > 0) {
+        timeoutTimer = window.setTimeout(methods.cleanupDOM, options.timeout);
+    }
+    var startTime = (new Date()).getTime();
+    this.log('html2canvas: Preload starts: finding background-images');
+    images.firstRun = true;
+
+    getImages( element );
+    
+    this.log('html2canvas: Preload: Finding images');
+    // load <img> images
+    for (i = 0; i < imgLen; i+=1){
+        var imgSrc = domImages[i].getAttribute( "src" );
+        if ( imgSrc ) {
+            methods.loadImage( imgSrc );   
+        }        
+    }
+    
+    images.firstRun = false;
+    this.log('html2canvas: Preload: Done.');
+    if ( images.numTotal === images.numLoaded ) {
+        start();
+    }  
+    
+    return methods;
+    
+};
+
+
+