/*
  html2canvas 0.5.0-alpha <http://html2canvas.hertzen.com>
  Copyright (c) 2014 Niklas von Hertzen

  Released under MIT License
*/

(function(window, document, undefined){

/*
 Copyright (c) 2013 Yehuda Katz, Tom Dale, and contributors

 Permission is hereby granted, free of charge, to any person obtaining a copy of
 this software and associated documentation files (the "Software"), to deal in
 the Software without restriction, including without limitation the rights to
 use, copy, modify, merge, publish, distribute, sublicense, and/or sell copies
 of the Software, and to permit persons to whom the Software is furnished to do
 so, subject to the following conditions:

 The above copyright notice and this permission notice shall be included in all
 copies or substantial portions of the Software.

 THE SOFTWARE IS PROVIDED "AS IS", WITHOUT WARRANTY OF ANY KIND, EXPRESS OR
 IMPLIED, INCLUDING BUT NOT LIMITED TO THE WARRANTIES OF MERCHANTABILITY,
 FITNESS FOR A PARTICULAR PURPOSE AND NONINFRINGEMENT. IN NO EVENT SHALL THE
 AUTHORS OR COPYRIGHT HOLDERS BE LIABLE FOR ANY CLAIM, DAMAGES OR OTHER
 LIABILITY, WHETHER IN AN ACTION OF CONTRACT, TORT OR OTHERWISE, ARISING FROM,
 OUT OF OR IN CONNECTION WITH THE SOFTWARE OR THE USE OR OTHER DEALINGS IN THE
 SOFTWARE.
 */
!function(){var a,b,c,d;!function(){var e={},f={};a=function(a,b,c){e[a]={deps:b,callback:c}},d=c=b=function(a){function c(b){if("."!==b.charAt(0))return b;for(var c=b.split("/"),d=a.split("/").slice(0,-1),e=0,f=c.length;f>e;e++){var g=c[e];if(".."===g)d.pop();else{if("."===g)continue;d.push(g)}}return d.join("/")}if(d._eak_seen=e,f[a])return f[a];if(f[a]={},!e[a])throw new Error("Could not find module "+a);for(var g,h=e[a],i=h.deps,j=h.callback,k=[],l=0,m=i.length;m>l;l++)"exports"===i[l]?k.push(g={}):k.push(b(c(i[l])));var n=j.apply(this,k);return f[a]=g||n}}(),a("promise/all",["./utils","exports"],function(a,b){"use strict";function c(a){var b=this;if(!d(a))throw new TypeError("You must pass an array to all.");return new b(function(b,c){function d(a){return function(b){f(a,b)}}function f(a,c){h[a]=c,0===--i&&b(h)}var g,h=[],i=a.length;0===i&&b([]);for(var j=0;j<a.length;j++)g=a[j],g&&e(g.then)?g.then(d(j),c):f(j,g)})}var d=a.isArray,e=a.isFunction;b.all=c}),a("promise/asap",["exports"],function(a){"use strict";function b(){return function(){process.nextTick(e)}}function c(){var a=0,b=new i(e),c=document.createTextNode("");return b.observe(c,{characterData:!0}),function(){c.data=a=++a%2}}function d(){return function(){j.setTimeout(e,1)}}function e(){for(var a=0;a<k.length;a++){var b=k[a],c=b[0],d=b[1];c(d)}k=[]}function f(a,b){var c=k.push([a,b]);1===c&&g()}var g,h="undefined"!=typeof window?window:{},i=h.MutationObserver||h.WebKitMutationObserver,j="undefined"!=typeof global?global:this,k=[];g="undefined"!=typeof process&&"[object process]"==={}.toString.call(process)?b():i?c():d(),a.asap=f}),a("promise/cast",["exports"],function(a){"use strict";function b(a){if(a&&"object"==typeof a&&a.constructor===this)return a;var b=this;return new b(function(b){b(a)})}a.cast=b}),a("promise/config",["exports"],function(a){"use strict";function b(a,b){return 2!==arguments.length?c[a]:(c[a]=b,void 0)}var c={instrument:!1};a.config=c,a.configure=b}),a("promise/polyfill",["./promise","./utils","exports"],function(a,b,c){"use strict";function d(){var a="Promise"in window&&"cast"in window.Promise&&"resolve"in window.Promise&&"reject"in window.Promise&&"all"in window.Promise&&"race"in window.Promise&&function(){var a;return new window.Promise(function(b){a=b}),f(a)}();a||(window.Promise=e)}var e=a.Promise,f=b.isFunction;c.polyfill=d}),a("promise/promise",["./config","./utils","./cast","./all","./race","./resolve","./reject","./asap","exports"],function(a,b,c,d,e,f,g,h,i){"use strict";function j(a){if(!w(a))throw new TypeError("You must pass a resolver function as the first argument to the promise constructor");if(!(this instanceof j))throw new TypeError("Failed to construct 'Promise': Please use the 'new' operator, this object constructor cannot be called as a function.");this._subscribers=[],k(a,this)}function k(a,b){function c(a){p(b,a)}function d(a){r(b,a)}try{a(c,d)}catch(e){d(e)}}function l(a,b,c,d){var e,f,g,h,i=w(c);if(i)try{e=c(d),g=!0}catch(j){h=!0,f=j}else e=d,g=!0;o(b,e)||(i&&g?p(b,e):h?r(b,f):a===F?p(b,e):a===G&&r(b,e))}function m(a,b,c,d){var e=a._subscribers,f=e.length;e[f]=b,e[f+F]=c,e[f+G]=d}function n(a,b){for(var c,d,e=a._subscribers,f=a._detail,g=0;g<e.length;g+=3)c=e[g],d=e[g+b],l(b,c,d,f);a._subscribers=null}function o(a,b){var c,d=null;try{if(a===b)throw new TypeError("A promises callback cannot return that same promise.");if(v(b)&&(d=b.then,w(d)))return d.call(b,function(d){return c?!0:(c=!0,b!==d?p(a,d):q(a,d),void 0)},function(b){return c?!0:(c=!0,r(a,b),void 0)}),!0}catch(e){return c?!0:(r(a,e),!0)}return!1}function p(a,b){a===b?q(a,b):o(a,b)||q(a,b)}function q(a,b){a._state===D&&(a._state=E,a._detail=b,u.async(s,a))}function r(a,b){a._state===D&&(a._state=E,a._detail=b,u.async(t,a))}function s(a){n(a,a._state=F)}function t(a){n(a,a._state=G)}var u=a.config,v=(a.configure,b.objectOrFunction),w=b.isFunction,x=(b.now,c.cast),y=d.all,z=e.race,A=f.resolve,B=g.reject,C=h.asap;u.async=C;var D=void 0,E=0,F=1,G=2;j.prototype={constructor:j,_state:void 0,_detail:void 0,_subscribers:void 0,then:function(a,b){var c=this,d=new this.constructor(function(){});if(this._state){var e=arguments;u.async(function(){l(c._state,d,e[c._state-1],c._detail)})}else m(this,d,a,b);return d},"catch":function(a){return this.then(null,a)}},j.all=y,j.cast=x,j.race=z,j.resolve=A,j.reject=B,i.Promise=j}),a("promise/race",["./utils","exports"],function(a,b){"use strict";function c(a){var b=this;if(!d(a))throw new TypeError("You must pass an array to race.");return new b(function(b,c){for(var d,e=0;e<a.length;e++)d=a[e],d&&"function"==typeof d.then?d.then(b,c):b(d)})}var d=a.isArray;b.race=c}),a("promise/reject",["exports"],function(a){"use strict";function b(a){var b=this;return new b(function(b,c){c(a)})}a.reject=b}),a("promise/resolve",["exports"],function(a){"use strict";function b(a){var b=this;return new b(function(b){b(a)})}a.resolve=b}),a("promise/utils",["exports"],function(a){"use strict";function b(a){return c(a)||"object"==typeof a&&null!==a}function c(a){return"function"==typeof a}function d(a){return"[object Array]"===Object.prototype.toString.call(a)}var e=Date.now||function(){return(new Date).getTime()};a.objectOrFunction=b,a.isFunction=c,a.isArray=d,a.now=e}),b("promise/polyfill").polyfill()}();

if (typeof(Object.create) !== "function" || typeof(document.createElement("canvas").getContext) !== "function") {
    window.html2canvas = function() {
        return Promise.reject("No canvas support");
    };
    return;
}

/*! https://mths.be/punycode v1.3.1 by @mathias */
;(function(root) {

	/** Detect free variables */
	var freeExports = typeof exports == 'object' && exports &&
		!exports.nodeType && exports;
	var freeModule = typeof module == 'object' && module &&
		!module.nodeType && module;
	var freeGlobal = typeof global == 'object' && global;
	if (
		freeGlobal.global === freeGlobal ||
		freeGlobal.window === freeGlobal ||
		freeGlobal.self === freeGlobal
	) {
		root = freeGlobal;
	}

	/**
	 * The `punycode` object.
	 * @name punycode
	 * @type Object
	 */
	var punycode,

	/** Highest positive signed 32-bit float value */
	maxInt = 2147483647, // aka. 0x7FFFFFFF or 2^31-1

	/** Bootstring parameters */
	base = 36,
	tMin = 1,
	tMax = 26,
	skew = 38,
	damp = 700,
	initialBias = 72,
	initialN = 128, // 0x80
	delimiter = '-', // '\x2D'

	/** Regular expressions */
	regexPunycode = /^xn--/,
	regexNonASCII = /[^\x20-\x7E]/, // unprintable ASCII chars + non-ASCII chars
	regexSeparators = /[\x2E\u3002\uFF0E\uFF61]/g, // RFC 3490 separators

	/** Error messages */
	errors = {
		'overflow': 'Overflow: input needs wider integers to process',
		'not-basic': 'Illegal input >= 0x80 (not a basic code point)',
		'invalid-input': 'Invalid input'
	},

	/** Convenience shortcuts */
	baseMinusTMin = base - tMin,
	floor = Math.floor,
	stringFromCharCode = String.fromCharCode,

	/** Temporary variable */
	key;

	/*--------------------------------------------------------------------------*/

	/**
	 * A generic error utility function.
	 * @private
	 * @param {String} type The error type.
	 * @returns {Error} Throws a `RangeError` with the applicable error message.
	 */
	function error(type) {
		throw RangeError(errors[type]);
	}

	/**
	 * A generic `Array#map` utility function.
	 * @private
	 * @param {Array} array The array to iterate over.
	 * @param {Function} callback The function that gets called for every array
	 * item.
	 * @returns {Array} A new array of values returned by the callback function.
	 */
	function map(array, fn) {
		var length = array.length;
		var result = [];
		while (length--) {
			result[length] = fn(array[length]);
		}
		return result;
	}

	/**
	 * A simple `Array#map`-like wrapper to work with domain name strings or email
	 * addresses.
	 * @private
	 * @param {String} domain The domain name or email address.
	 * @param {Function} callback The function that gets called for every
	 * character.
	 * @returns {Array} A new string of characters returned by the callback
	 * function.
	 */
	function mapDomain(string, fn) {
		var parts = string.split('@');
		var result = '';
		if (parts.length > 1) {
			// In email addresses, only the domain name should be punycoded. Leave
			// the local part (i.e. everything up to `@`) intact.
			result = parts[0] + '@';
			string = parts[1];
		}
		var labels = string.split(regexSeparators);
		var encoded = map(labels, fn).join('.');
		return result + encoded;
	}

	/**
	 * Creates an array containing the numeric code points of each Unicode
	 * character in the string. While JavaScript uses UCS-2 internally,
	 * this function will convert a pair of surrogate halves (each of which
	 * UCS-2 exposes as separate characters) into a single code point,
	 * matching UTF-16.
	 * @see `punycode.ucs2.encode`
	 * @see <https://mathiasbynens.be/notes/javascript-encoding>
	 * @memberOf punycode.ucs2
	 * @name decode
	 * @param {String} string The Unicode input string (UCS-2).
	 * @returns {Array} The new array of code points.
	 */
	function ucs2decode(string) {
		var output = [],
		    counter = 0,
		    length = string.length,
		    value,
		    extra;
		while (counter < length) {
			value = string.charCodeAt(counter++);
			if (value >= 0xD800 && value <= 0xDBFF && counter < length) {
				// high surrogate, and there is a next character
				extra = string.charCodeAt(counter++);
				if ((extra & 0xFC00) == 0xDC00) { // low surrogate
					output.push(((value & 0x3FF) << 10) + (extra & 0x3FF) + 0x10000);
				} else {
					// unmatched surrogate; only append this code unit, in case the next
					// code unit is the high surrogate of a surrogate pair
					output.push(value);
					counter--;
				}
			} else {
				output.push(value);
			}
		}
		return output;
	}

	/**
	 * Creates a string based on an array of numeric code points.
	 * @see `punycode.ucs2.decode`
	 * @memberOf punycode.ucs2
	 * @name encode
	 * @param {Array} codePoints The array of numeric code points.
	 * @returns {String} The new Unicode string (UCS-2).
	 */
	function ucs2encode(array) {
		return map(array, function(value) {
			var output = '';
			if (value > 0xFFFF) {
				value -= 0x10000;
				output += stringFromCharCode(value >>> 10 & 0x3FF | 0xD800);
				value = 0xDC00 | value & 0x3FF;
			}
			output += stringFromCharCode(value);
			return output;
		}).join('');
	}

	/**
	 * Converts a basic code point into a digit/integer.
	 * @see `digitToBasic()`
	 * @private
	 * @param {Number} codePoint The basic numeric code point value.
	 * @returns {Number} The numeric value of a basic code point (for use in
	 * representing integers) in the range `0` to `base - 1`, or `base` if
	 * the code point does not represent a value.
	 */
	function basicToDigit(codePoint) {
		if (codePoint - 48 < 10) {
			return codePoint - 22;
		}
		if (codePoint - 65 < 26) {
			return codePoint - 65;
		}
		if (codePoint - 97 < 26) {
			return codePoint - 97;
		}
		return base;
	}

	/**
	 * Converts a digit/integer into a basic code point.
	 * @see `basicToDigit()`
	 * @private
	 * @param {Number} digit The numeric value of a basic code point.
	 * @returns {Number} The basic code point whose value (when used for
	 * representing integers) is `digit`, which needs to be in the range
	 * `0` to `base - 1`. If `flag` is non-zero, the uppercase form is
	 * used; else, the lowercase form is used. The behavior is undefined
	 * if `flag` is non-zero and `digit` has no uppercase form.
	 */
	function digitToBasic(digit, flag) {
		//  0..25 map to ASCII a..z or A..Z
		// 26..35 map to ASCII 0..9
		return digit + 22 + 75 * (digit < 26) - ((flag != 0) << 5);
	}

	/**
	 * Bias adaptation function as per section 3.4 of RFC 3492.
	 * http://tools.ietf.org/html/rfc3492#section-3.4
	 * @private
	 */
	function adapt(delta, numPoints, firstTime) {
		var k = 0;
		delta = firstTime ? floor(delta / damp) : delta >> 1;
		delta += floor(delta / numPoints);
		for (/* no initialization */; delta > baseMinusTMin * tMax >> 1; k += base) {
			delta = floor(delta / baseMinusTMin);
		}
		return floor(k + (baseMinusTMin + 1) * delta / (delta + skew));
	}

	/**
	 * Converts a Punycode string of ASCII-only symbols to a string of Unicode
	 * symbols.
	 * @memberOf punycode
	 * @param {String} input The Punycode string of ASCII-only symbols.
	 * @returns {String} The resulting string of Unicode symbols.
	 */
	function decode(input) {
		// Don't use UCS-2
		var output = [],
		    inputLength = input.length,
		    out,
		    i = 0,
		    n = initialN,
		    bias = initialBias,
		    basic,
		    j,
		    index,
		    oldi,
		    w,
		    k,
		    digit,
		    t,
		    /** Cached calculation results */
		    baseMinusT;

		// Handle the basic code points: let `basic` be the number of input code
		// points before the last delimiter, or `0` if there is none, then copy
		// the first basic code points to the output.

		basic = input.lastIndexOf(delimiter);
		if (basic < 0) {
			basic = 0;
		}

		for (j = 0; j < basic; ++j) {
			// if it's not a basic code point
			if (input.charCodeAt(j) >= 0x80) {
				error('not-basic');
			}
			output.push(input.charCodeAt(j));
		}

		// Main decoding loop: start just after the last delimiter if any basic code
		// points were copied; start at the beginning otherwise.

		for (index = basic > 0 ? basic + 1 : 0; index < inputLength; /* no final expression */) {

			// `index` is the index of the next character to be consumed.
			// Decode a generalized variable-length integer into `delta`,
			// which gets added to `i`. The overflow checking is easier
			// if we increase `i` as we go, then subtract off its starting
			// value at the end to obtain `delta`.
			for (oldi = i, w = 1, k = base; /* no condition */; k += base) {

				if (index >= inputLength) {
					error('invalid-input');
				}

				digit = basicToDigit(input.charCodeAt(index++));

				if (digit >= base || digit > floor((maxInt - i) / w)) {
					error('overflow');
				}

				i += digit * w;
				t = k <= bias ? tMin : (k >= bias + tMax ? tMax : k - bias);

				if (digit < t) {
					break;
				}

				baseMinusT = base - t;
				if (w > floor(maxInt / baseMinusT)) {
					error('overflow');
				}

				w *= baseMinusT;

			}

			out = output.length + 1;
			bias = adapt(i - oldi, out, oldi == 0);

			// `i` was supposed to wrap around from `out` to `0`,
			// incrementing `n` each time, so we'll fix that now:
			if (floor(i / out) > maxInt - n) {
				error('overflow');
			}

			n += floor(i / out);
			i %= out;

			// Insert `n` at position `i` of the output
			output.splice(i++, 0, n);

		}

		return ucs2encode(output);
	}

	/**
	 * Converts a string of Unicode symbols (e.g. a domain name label) to a
	 * Punycode string of ASCII-only symbols.
	 * @memberOf punycode
	 * @param {String} input The string of Unicode symbols.
	 * @returns {String} The resulting Punycode string of ASCII-only symbols.
	 */
	function encode(input) {
		var n,
		    delta,
		    handledCPCount,
		    basicLength,
		    bias,
		    j,
		    m,
		    q,
		    k,
		    t,
		    currentValue,
		    output = [],
		    /** `inputLength` will hold the number of code points in `input`. */
		    inputLength,
		    /** Cached calculation results */
		    handledCPCountPlusOne,
		    baseMinusT,
		    qMinusT;

		// Convert the input in UCS-2 to Unicode
		input = ucs2decode(input);

		// Cache the length
		inputLength = input.length;

		// Initialize the state
		n = initialN;
		delta = 0;
		bias = initialBias;

		// Handle the basic code points
		for (j = 0; j < inputLength; ++j) {
			currentValue = input[j];
			if (currentValue < 0x80) {
				output.push(stringFromCharCode(currentValue));
			}
		}

		handledCPCount = basicLength = output.length;

		// `handledCPCount` is the number of code points that have been handled;
		// `basicLength` is the number of basic code points.

		// Finish the basic string - if it is not empty - with a delimiter
		if (basicLength) {
			output.push(delimiter);
		}

		// Main encoding loop:
		while (handledCPCount < inputLength) {

			// All non-basic code points < n have been handled already. Find the next
			// larger one:
			for (m = maxInt, j = 0; j < inputLength; ++j) {
				currentValue = input[j];
				if (currentValue >= n && currentValue < m) {
					m = currentValue;
				}
			}

			// Increase `delta` enough to advance the decoder's <n,i> state to <m,0>,
			// but guard against overflow
			handledCPCountPlusOne = handledCPCount + 1;
			if (m - n > floor((maxInt - delta) / handledCPCountPlusOne)) {
				error('overflow');
			}

			delta += (m - n) * handledCPCountPlusOne;
			n = m;

			for (j = 0; j < inputLength; ++j) {
				currentValue = input[j];

				if (currentValue < n && ++delta > maxInt) {
					error('overflow');
				}

				if (currentValue == n) {
					// Represent delta as a generalized variable-length integer
					for (q = delta, k = base; /* no condition */; k += base) {
						t = k <= bias ? tMin : (k >= bias + tMax ? tMax : k - bias);
						if (q < t) {
							break;
						}
						qMinusT = q - t;
						baseMinusT = base - t;
						output.push(
							stringFromCharCode(digitToBasic(t + qMinusT % baseMinusT, 0))
						);
						q = floor(qMinusT / baseMinusT);
					}

					output.push(stringFromCharCode(digitToBasic(q, 0)));
					bias = adapt(delta, handledCPCountPlusOne, handledCPCount == basicLength);
					delta = 0;
					++handledCPCount;
				}
			}

			++delta;
			++n;

		}
		return output.join('');
	}

	/**
	 * Converts a Punycode string representing a domain name or an email address
	 * to Unicode. Only the Punycoded parts of the input will be converted, i.e.
	 * it doesn't matter if you call it on a string that has already been
	 * converted to Unicode.
	 * @memberOf punycode
	 * @param {String} input The Punycoded domain name or email address to
	 * convert to Unicode.
	 * @returns {String} The Unicode representation of the given Punycode
	 * string.
	 */
	function toUnicode(input) {
		return mapDomain(input, function(string) {
			return regexPunycode.test(string)
				? decode(string.slice(4).toLowerCase())
				: string;
		});
	}

	/**
	 * Converts a Unicode string representing a domain name or an email address to
	 * Punycode. Only the non-ASCII parts of the domain name will be converted,
	 * i.e. it doesn't matter if you call it with a domain that's already in
	 * ASCII.
	 * @memberOf punycode
	 * @param {String} input The domain name or email address to convert, as a
	 * Unicode string.
	 * @returns {String} The Punycode representation of the given domain name or
	 * email address.
	 */
	function toASCII(input) {
		return mapDomain(input, function(string) {
			return regexNonASCII.test(string)
				? 'xn--' + encode(string)
				: string;
		});
	}

	/*--------------------------------------------------------------------------*/

	/** Define the public API */
	punycode = {
		/**
		 * A string representing the current Punycode.js version number.
		 * @memberOf punycode
		 * @type String
		 */
		'version': '1.3.1',
		/**
		 * An object of methods to convert from JavaScript's internal character
		 * representation (UCS-2) to Unicode code points, and back.
		 * @see <https://mathiasbynens.be/notes/javascript-encoding>
		 * @memberOf punycode
		 * @type Object
		 */
		'ucs2': {
			'decode': ucs2decode,
			'encode': ucs2encode
		},
		'decode': decode,
		'encode': encode,
		'toASCII': toASCII,
		'toUnicode': toUnicode
	};

	/** Expose `punycode` */
	// Some AMD build optimizers, like r.js, check for specific condition patterns
	// like the following:
	if (
		typeof define == 'function' &&
		typeof define.amd == 'object' &&
		define.amd
	) {
		define('punycode', function() {
			return punycode;
		});
	} else if (freeExports && freeModule) {
		if (module.exports == freeExports) { // in Node.js or RingoJS v0.8.0+
			freeModule.exports = punycode;
		} else { // in Narwhal or RingoJS v0.7.0-
			for (key in punycode) {
				punycode.hasOwnProperty(key) && (freeExports[key] = punycode[key]);
			}
		}
	} else { // in Rhino or a web browser
		root.punycode = punycode;
	}

}(this));

var html2canvasNodeAttribute = "data-html2canvas-node";

window.html2canvas = function(nodeList, options) {
    options = options || {};
    if (options.logging) {
        window.html2canvas.logging = true;
        window.html2canvas.start = Date.now();
    }

    options.async = typeof(options.async) === "undefined" ? true : options.async;
    options.allowTaint = typeof(options.allowTaint) === "undefined" ? false : options.allowTaint;
    options.removeContainer = typeof(options.removeContainer) === "undefined" ? true : options.removeContainer;

    var node = ((nodeList === undefined) ? [document.documentElement] : ((nodeList.length) ? nodeList : [nodeList]))[0];
    node.setAttribute(html2canvasNodeAttribute, "true");
    return renderDocument(node.ownerDocument, options, window.innerWidth, window.innerHeight).then(function(canvas) {
        if (typeof(options.onrendered) === "function") {
            log("options.onrendered is deprecated, html2canvas returns a Promise containing the canvas");
            options.onrendered(canvas);
        }
        return canvas;
    });
};

window.html2canvas.punycode = this.punycode;

function renderDocument(document, options, windowWidth, windowHeight) {
    return createWindowClone(document, document, windowWidth, windowHeight, options).then(function(container) {
        log("Document cloned");
        var selector = "[" + html2canvasNodeAttribute + "='true']";
        document.querySelector(selector).removeAttribute(html2canvasNodeAttribute);
        var clonedWindow = container.contentWindow;
        var node = clonedWindow.document.querySelector(selector);
        var support = new Support(clonedWindow.document);
        var imageLoader = new ImageLoader(options, support);
        var bounds = getBounds(node);
<<<<<<< HEAD
        var width = options.width != null ? options.width : options.type === "view" ? Math.min(bounds.width, windowWidth) : documentWidth();
        var height = options.height != null ? options.height : options.type === "view" ? Math.min(bounds.height, windowHeight) : documentHeight();
        var renderer = new CanvasRenderer(width, height, imageLoader, options, document);
=======
        var width = options.type === "view" ? Math.min(bounds.width, windowWidth) : documentWidth(clonedWindow.document);
        var height = options.type === "view" ? Math.min(bounds.height, windowHeight) : documentHeight(clonedWindow.document);
        var renderer = new CanvasRenderer(width, height, imageLoader, options);
>>>>>>> 52c669fe
        var parser = new NodeParser(node, renderer, support, imageLoader, options);
        return parser.ready.then(function() {
            log("Finished rendering");
            var canvas = (options.type !== "view" && (node === clonedWindow.document.body || node === clonedWindow.document.documentElement)) ? renderer.canvas : crop(renderer.canvas, bounds);
            if (options.removeContainer) {
                container.parentNode.removeChild(container);
                log("Cleaned up container");
            }
            return canvas;
        });
    });
}

function crop(canvas, bounds) {
    var croppedCanvas = document.createElement("canvas");
    var x1 = Math.min(canvas.width - 1, Math.max(0, bounds.left));
    var x2 = Math.min(canvas.width, Math.max(1, bounds.left + bounds.width));
    var y1 = Math.min(canvas.height - 1, Math.max(0, bounds.top));
    var y2 = Math.min(canvas.height, Math.max(1, bounds.top + bounds.height));
    var width = croppedCanvas.width = x2 - x1;
    var height = croppedCanvas.height =  y2 - y1;
    log("Cropping canvas at:", "left:", bounds.left, "top:", bounds.top, "width:", bounds.width, "height:", bounds.height);
    log("Resulting crop with width", width, "and height", height, " with x", x1, "and y", y1);
    croppedCanvas.getContext("2d").drawImage(canvas, x1, y1, width, height, 0, 0, width, height);
    return croppedCanvas;
}

function documentWidth (doc) {
    return Math.max(
        Math.max(doc.body.scrollWidth, doc.documentElement.scrollWidth),
        Math.max(doc.body.offsetWidth, doc.documentElement.offsetWidth),
        Math.max(doc.body.clientWidth, doc.documentElement.clientWidth)
    );
}

function documentHeight (doc) {
    return Math.max(
        Math.max(doc.body.scrollHeight, doc.documentElement.scrollHeight),
        Math.max(doc.body.offsetHeight, doc.documentElement.offsetHeight),
        Math.max(doc.body.clientHeight, doc.documentElement.clientHeight)
    );
}

function smallImage() {
    return "data:image/gif;base64,R0lGODlhAQABAIAAAAAAAP///yH5BAEAAAAALAAAAAABAAEAAAIBRAA7";
}

function createWindowClone(ownerDocument, containerDocument, width, height, options) {
    var documentElement = ownerDocument.documentElement.cloneNode(true),
        container = containerDocument.createElement("iframe");

    container.style.visibility = "hidden";
    container.style.position = "absolute";
    container.style.left = container.style.top = "-10000px";
    container.width = width;
    container.height = height;
    container.scrolling = "no"; // ios won't scroll without it
    containerDocument.body.appendChild(container);

    return new Promise(function(resolve) {
        var documentClone = container.contentWindow.document;
        /* Chrome doesn't detect relative background-images assigned in inline <style> sheets when fetched through getComputedStyle
        if window url is about:blank, we can assign the url to current by writing onto the document
         */
        container.contentWindow.onload = container.onload = function() {
            resolve(container);
        };

        documentClone.open();
        documentClone.write("<!DOCTYPE html>");
        documentClone.close();

        documentClone.replaceChild(removeScriptNodes(documentClone.adoptNode(documentElement)), documentClone.documentElement);
        if (options.type === "view") {
            container.contentWindow.scrollTo(window.pageXOffset, window.pageYOffset);
        }
    });
}

function removeScriptNodes(parent) {
    [].slice.call(parent.childNodes, 0).filter(isElementNode).forEach(function(node) {
        if (node.tagName === "SCRIPT") {
            parent.removeChild(node);
        } else {
            removeScriptNodes(node);
        }
    });
    return parent;
}

function isElementNode(node) {
    return node.nodeType === Node.ELEMENT_NODE;
}

function DummyImageContainer(src) {
    this.src = src;
    log("DummyImageContainer for", src);
    if (!this.promise || !this.image) {
        log("Initiating DummyImageContainer");
        DummyImageContainer.prototype.image = new Image();
        var image = this.image;
        DummyImageContainer.prototype.promise = new Promise(function(resolve, reject) {
            image.onload = resolve;
            image.onerror = reject;
            image.src = smallImage();
            if (image.complete === true) {
                resolve(image);
            }
        });
    }
}

function Font(family, size) {
    var container = document.createElement('div'),
        img = document.createElement('img'),
        span = document.createElement('span'),
        sampleText = 'Hidden Text',
        baseline,
        middle;

    container.style.visibility = "hidden";
    container.style.fontFamily = family;
    container.style.fontSize = size;
    container.style.margin = 0;
    container.style.padding = 0;

    document.body.appendChild(container);

    img.src = smallImage();
    img.width = 1;
    img.height = 1;

    img.style.margin = 0;
    img.style.padding = 0;
    img.style.verticalAlign = "baseline";

    span.style.fontFamily = family;
    span.style.fontSize = size;
    span.style.margin = 0;
    span.style.padding = 0;

    span.appendChild(document.createTextNode(sampleText));
    container.appendChild(span);
    container.appendChild(img);
    baseline = (img.offsetTop - span.offsetTop) + 1;

    container.removeChild(span);
    container.appendChild(document.createTextNode(sampleText));

    container.style.lineHeight = "normal";
    img.style.verticalAlign = "super";

    middle = (img.offsetTop-container.offsetTop) + 1;

    document.body.removeChild(container);

    this.baseline = baseline;
    this.lineWidth = 1;
    this.middle = middle;
}

function FontMetrics() {
    this.data = {};
}

FontMetrics.prototype.getMetrics = function(family, size) {
    if (this.data[family + "-" + size] === undefined) {
        this.data[family + "-" + size] = new Font(family, size);
    }
    return this.data[family + "-" + size];
};

function FrameContainer(container, sameOrigin, proxy) {
    this.image = null;
    this.src = container;
    var self = this;
    var bounds = getBounds(container);
    this.promise = (!sameOrigin ? this.proxyLoad(proxy, bounds) : new Promise(function(resolve) {
        if (container.contentWindow.document.URL === "about:blank" || container.contentWindow.document.documentElement == null) {
            container.contentWindow.onload = container.onload = function() {
                resolve(container);
            };
        } else {
            resolve(container);
        }
    })).then(function(container) {
        return html2canvas(container.contentWindow.document.documentElement, {
            width: bounds.width,
            height: bounds.height
        });
    }).then(function(canvas) {
        return self.image = canvas;
    });
}

FrameContainer.prototype.proxyLoad = function(proxy, bounds) {
    var container = this.src;
    return XHR(proxy + "?url=" + container.src).then(documentFromHTML(container)).then(function(doc) {
        return createWindowClone(doc, container.ownerDocument, bounds.width, bounds.height, {});
    });
};

function documentFromHTML(container) {
    return function(html) {
        var doc = document.implementation.createHTMLDocument("");
        doc.open();
        doc.write(html);
        doc.close();

        var b = doc.querySelector("base");
        if (!b || !b.href.host) {
            var base = doc.createElement("base");
            base.href = container.src;
            doc.head.insertBefore(base, doc.head.firstChild);
        }

        return doc;
    };
}

function GradientContainer(imageData) {
    this.src = imageData.value;
    this.colorStops = [];
    this.type = null;
    this.x0 = 0.5;
    this.y0 = 0.5;
    this.x1 = 0.5;
    this.y1 = 0.5;
    this.promise = Promise.resolve(true);
}

GradientContainer.prototype.TYPES = {
    LINEAR: 1,
    RADIAL: 2
};

function ImageContainer(src, cors) {
    this.src = src;
    this.image = new Image();
    var self = this;
    this.tainted = null;
    this.promise = new Promise(function(resolve, reject) {
        self.image.onload = resolve;
        self.image.onerror = reject;
        if (cors) {
            self.image.crossOrigin = "anonymous";
        }
        self.image.src = src;
        if (self.image.complete === true) {
            resolve(self.image);
        }
    })['catch'](function() {
        var dummy = new DummyImageContainer(src);
        return dummy.promise.then(function(image) {
            self.image = image;
        });
    });
}

function ImageLoader(options, support) {
    this.link = null;
    this.options = options;
    this.support = support;
    this.origin = window.location.protocol + window.location.hostname + window.location.port;
}

ImageLoader.prototype.findImages = function(nodes) {
    var images = [];
    nodes.reduce(function(imageNodes, container) {
        switch(container.node.nodeName) {
            case "IMG":
                return imageNodes.concat([{
                    args: [container.node.src],
                    method: "url"
                }]);
            case "svg":
            case "IFRAME":
                return imageNodes.concat([{
                    args: [container.node],
                    method: container.node.nodeName
                }]);
        }
        return imageNodes;
    }, []).forEach(this.addImage(images, this.loadImage), this);
    return images;
};

ImageLoader.prototype.findBackgroundImage = function(images, container) {
    container.parseBackgroundImages().filter(this.hasImageBackground).forEach(this.addImage(images, this.loadImage), this);
    return images;
};

ImageLoader.prototype.addImage = function(images, callback) {
    return function(newImage) {
        newImage.args.forEach(function(image) {
            if (!this.imageExists(images, image)) {
                images.splice(0, 0, callback.call(this, newImage));
                log('Added image #' + (images.length), typeof(image) === "string" ? image.substring(0, 100) : image);
            }
        }, this);
    };
};

ImageLoader.prototype.hasImageBackground = function(imageData) {
    return imageData.method !== "none";
};

ImageLoader.prototype.loadImage = function(imageData) {
    if (imageData.method === "url") {
        var src = imageData.args[0];
        if (this.isSVG(src) && !this.support.svg && !this.options.allowTaint) {
            return new SVGContainer(src);
        } else if (src.match(/data:image\/.*;base64,/i)) {
            return new ImageContainer(src.replace(/url\(['"]{0,}|['"]{0,}\)$/ig, ''), false);
        } else if (this.isSameOrigin(src) || this.options.allowTaint === true || this.isSVG(src)) {
            return new ImageContainer(src, false);
        } else if (this.support.cors && !this.options.allowTaint && this.options.useCORS) {
            return new ImageContainer(src, true);
        } else if (this.options.proxy) {
            return new ProxyImageContainer(src, this.options.proxy);
        } else {
            return new DummyImageContainer(src);
        }
    } else if (imageData.method === "linear-gradient") {
        return new LinearGradientContainer(imageData);
    } else if (imageData.method === "gradient") {
        return new WebkitGradientContainer(imageData);
    } else if (imageData.method === "svg") {
        return new SVGNodeContainer(imageData.args[0]);
    } else if (imageData.method === "IFRAME") {
        return new FrameContainer(imageData.args[0], this.isSameOrigin(imageData.args[0].src), this.options.proxy);
    } else {
        return new DummyImageContainer(imageData);
    }
};

ImageLoader.prototype.isSVG = function(src) {
    return (/(.+).svg$/i.test(src)) || SVGContainer.prototype.isInline(src);
};

ImageLoader.prototype.imageExists = function(images, src) {
    return images.some(function(image) {
        return image.src === src;
    });
};

ImageLoader.prototype.isSameOrigin = function(url) {
    var link = this.link || (this.link = document.createElement("a"));
    link.href = url;
    link.href = link.href; // IE9, LOL! - http://jsfiddle.net/niklasvh/2e48b/
    var origin = link.protocol + link.hostname + link.port;
    return (origin === this.origin);
};

ImageLoader.prototype.getPromise = function(container) {
    return container.promise;
};

ImageLoader.prototype.get = function(src) {
    var found = null;
    return this.images.some(function(img) {
        return (found = img).src === src;
    }) ? found : null;
};

ImageLoader.prototype.fetch = function(nodes) {
    this.images = nodes.reduce(bind(this.findBackgroundImage, this), this.findImages(nodes));
    this.images.forEach(function(image, index) {
        image.promise.then(function() {
            log("Succesfully loaded image #"+ (index+1));
        }, function() {
            log("Failed loading image #"+ (index+1));
        });
    });
    this.ready = Promise.all(this.images.map(this.getPromise));
    log("Finished searching images");
    return this;
};

function isImage(container) {
    return container.node.nodeName === "IMG";
}

function isSVGNode(container) {
    return container.node.nodeName === "svg";
}

function urlImage(container) {
    return {
        args: [container.node.src],
        method: "url"
    };
}

function svgImage(container) {
    return {
        args: [container.node],
        method: "svg"
    };
}


function LinearGradientContainer(imageData) {
    GradientContainer.apply(this, arguments);
    this.type = this.TYPES.LINEAR;

    var hasDirection = imageData.args[0].match(this.stepRegExp) === null;

    if (hasDirection) {
        imageData.args[0].split(" ").reverse().forEach(function(position) {
            switch(position) {
                case "left":
                    this.x0 = 0;
                    this.x1 = 1;
                    break;
                case "top":
                    this.y0 = 0;
                    this.y1 = 1;
                    break;
                case "right":
                    this.x0 = 1;
                    this.x1 = 0;
                    break;
                case "bottom":
                    this.y0 = 1;
                    this.y1 = 0;
                    break;
                case "to":
                    var y0 = this.y0;
                    var x0 = this.x0;
                    this.y0 = this.y1;
                    this.x0 = this.x1;
                    this.x1 = x0;
                    this.y1 = y0;
                    break;
            }
        }, this);
    } else {
        this.y0 = 0;
        this.y1 = 1;
    }

    this.colorStops = imageData.args.slice(hasDirection ? 1 : 0).map(function(colorStop) {
        var colorStopMatch = colorStop.match(this.stepRegExp);
        return {
            color: colorStopMatch[1],
            stop: colorStopMatch[3] === "%" ? colorStopMatch[2] / 100 : null
        };
    }, this);

    if (this.colorStops[0].stop === null) {
        this.colorStops[0].stop = 0;
    }

    if (this.colorStops[this.colorStops.length - 1].stop === null) {
        this.colorStops[this.colorStops.length - 1].stop = 1;
    }

    this.colorStops.forEach(function(colorStop, index) {
        if (colorStop.stop === null) {
            this.colorStops.slice(index).some(function(find, count) {
                if (find.stop !== null) {
                    colorStop.stop = ((find.stop - this.colorStops[index - 1].stop) / (count + 1)) + this.colorStops[index - 1].stop;
                    return true;
                } else {
                    return false;
                }
            }, this);
        }
    }, this);
}

LinearGradientContainer.prototype = Object.create(GradientContainer.prototype);

LinearGradientContainer.prototype.stepRegExp = /((?:rgb|rgba)\(\d{1,3},\s\d{1,3},\s\d{1,3}(?:,\s[0-9\.]+)?\))\s*(\d{1,3})?(%|px)?/;

function log() {
    if (window.html2canvas.logging && window.console && window.console.log) {
        Function.prototype.bind.call(window.console.log, (window.console)).apply(window.console, [(Date.now() - window.html2canvas.start) + "ms", "html2canvas:"].concat([].slice.call(arguments, 0)));
    }
}

function NodeContainer(node, parent) {
    this.node = node;
    this.parent = parent;
    this.stack = null;
    this.bounds = null;
    this.offsetBounds = null;
    this.visible = null;
    this.computedStyles = null;
    this.styles = {};
    this.backgroundImages = null;
    this.transformData = null;
    this.transformMatrix = null;
}

NodeContainer.prototype.assignStack = function(stack) {
    this.stack = stack;
    stack.children.push(this);
};

NodeContainer.prototype.isElementVisible = function() {
    return this.node.nodeType === Node.TEXT_NODE ? this.parent.visible : (
        this.css('display') !== "none" &&
        this.css('visibility') !== "hidden" &&
        !this.node.hasAttribute("data-html2canvas-ignore") &&
        (this.node.nodeName !== "INPUT" || this.node.getAttribute("type") !== "hidden")
    );
};

NodeContainer.prototype.css = function(attribute) {
    if (!this.computedStyles) {
        this.computedStyles = this.computedStyle(null);
    }

    return this.styles[attribute] || (this.styles[attribute] = this.computedStyles[attribute]);
};

NodeContainer.prototype.prefixedCss = function(attribute) {
    var prefixes = ["webkit", "moz", "ms", "o"];
    var value = this.css(attribute);
    if (value === undefined) {
        prefixes.some(function(prefix) {
            value = this.css(prefix + attribute.substr(0, 1).toUpperCase() + attribute.substr(1));
            return value !== undefined;
        }, this);
    }
    return value === undefined ? null : value;
};

NodeContainer.prototype.computedStyle = function(type) {
    return this.node.ownerDocument.defaultView.getComputedStyle(this.node, type);
};

NodeContainer.prototype.cssInt = function(attribute) {
    var value = parseInt(this.css(attribute), 10);
    return (isNaN(value)) ? 0 : value; // borders in old IE are throwing 'medium' for demo.html
};

NodeContainer.prototype.cssFloat = function(attribute) {
    var value = parseFloat(this.css(attribute));
    return (isNaN(value)) ? 0 : value;
};

NodeContainer.prototype.fontWeight = function() {
    var weight = this.css("fontWeight");
    switch(parseInt(weight, 10)){
        case 401:
            weight = "bold";
            break;
        case 400:
            weight = "normal";
            break;
    }
    return weight;
};

NodeContainer.prototype.parseBackgroundImages = function() {
    return this.backgroundImages || (this.backgroundImages = parseBackgrounds(this.css("backgroundImage")));
};

NodeContainer.prototype.cssList = function(property, index) {
    var value = (this.css(property) || '').split(',');
    value = value[index || 0] || value[0] || 'auto';
    value = value.trim().split(' ');
    if (value.length === 1) {
        value = [value[0], value[0]];
    }
    return value;
};

NodeContainer.prototype.parseBackgroundSize = function(bounds, image, index) {
    var size = this.cssList("backgroundSize", index);
    var width, height;

    if (isPercentage(size[0])) {
        width = bounds.width * parseFloat(size[0]) / 100;
    } else if (/contain|cover/.test(size[0])) {
        var targetRatio = bounds.width / bounds.height, currentRatio = image.width / image.height;
        return (targetRatio < currentRatio ^ size[0] === 'contain') ?  {width: bounds.height * currentRatio, height: bounds.height} : {width: bounds.width, height: bounds.width / currentRatio};
    } else {
        width = parseInt(size[0], 10);
    }

    if (size[0] === 'auto' && size[1] === 'auto') {
        height = image.height;
    } else if (size[1] === 'auto') {
        height = width / image.width * image.height;
    } else if (isPercentage(size[1])) {
        height =  bounds.height * parseFloat(size[1]) / 100;
    } else {
        height = parseInt(size[1], 10);
    }

    if (size[0] === 'auto') {
        width = height / image.height * image.width;
    }

    return {width: width, height: height};
};

NodeContainer.prototype.parseBackgroundPosition = function(bounds, image, index, backgroundSize) {
    var position = this.cssList('backgroundPosition', index);
    var left, top;

    if (isPercentage(position[0])){
        left = (bounds.width - (backgroundSize || image).width) * (parseFloat(position[0]) / 100);
    } else {
        left = parseInt(position[0], 10);
    }

    if (position[1] === 'auto') {
        top = left / image.width * image.height;
    } else if (isPercentage(position[1])){
        top =  (bounds.height - (backgroundSize || image).height) * parseFloat(position[1]) / 100;
    } else {
        top = parseInt(position[1], 10);
    }

    if (position[0] === 'auto') {
        left = top / image.height * image.width;
    }

    return {left: left, top: top};
};

NodeContainer.prototype.parseBackgroundRepeat = function(index) {
    return this.cssList("backgroundRepeat", index)[0];
};

NodeContainer.prototype.parseTextShadows = function() {
    var textShadow = this.css("textShadow");
    var results = [];

    if (textShadow && textShadow !== 'none') {
        var shadows = textShadow.match(this.TEXT_SHADOW_PROPERTY);
        for (var i = 0; shadows && (i < shadows.length); i++) {
            var s = shadows[i].match(this.TEXT_SHADOW_VALUES);
            results.push({
                color: s[0],
                offsetX: s[1] ? s[1].replace('px', '') : 0,
                offsetY: s[2] ? s[2].replace('px', '') : 0,
                blur: s[3] ? s[3].replace('px', '') : 0
            });
        }
    }
    return results;
};

NodeContainer.prototype.parseTransform = function() {
    if (!this.transformData) {
        if (this.hasTransform()) {
            var offset = this.parseBounds();
            var origin = this.prefixedCss("transformOrigin").split(" ").map(removePx).map(asFloat);
            origin[0] += offset.left;
            origin[1] += offset.top;
            this.transformData = {
                origin: origin,
                matrix: this.parseTransformMatrix()
            };
        } else {
            this.transformData = {
                origin: [0, 0],
                matrix: [1, 0, 0, 1, 0, 0]
            };
        }
    }
    return this.transformData;
};

NodeContainer.prototype.parseTransformMatrix = function() {
    if (!this.transformMatrix) {
        var transform = this.prefixedCss("transform");
        var matrix = transform ? parseMatrix(transform.match(this.MATRIX_PROPERTY)) : null;
        this.transformMatrix = matrix ? matrix : [1, 0, 0, 1, 0, 0];
    }
    return this.transformMatrix;
};

NodeContainer.prototype.parseBounds = function() {
    return this.bounds || (this.bounds = this.hasTransform() ? offsetBounds(this.node) : getBounds(this.node));
};

NodeContainer.prototype.hasTransform = function() {
    return this.parseTransformMatrix().join(",") !== "1,0,0,1,0,0" || (this.parent && this.parent.hasTransform());
};

NodeContainer.prototype.getValue = function() {
    var value = this.node.value || "";
    value = (this.node.tagName === "SELECT") ? selectionValue(this.node) : value;
    return value.length === 0 ? (this.node.placeholder || "") : value;
};

NodeContainer.prototype.MATRIX_PROPERTY = /(matrix)\((.+)\)/;
NodeContainer.prototype.TEXT_SHADOW_PROPERTY = /((rgba|rgb)\([^\)]+\)(\s-?\d+px){0,})/g;
NodeContainer.prototype.TEXT_SHADOW_VALUES = /(-?\d+px)|(#.+)|(rgb\(.+\))|(rgba\(.+\))/g;

function selectionValue(node) {
    var option = node.options[node.selectedIndex || 0];
    return option ? (option.text || "") : "";
}

function parseMatrix(match) {
    if (match && match[1] === "matrix") {
        return match[2].split(",").map(function(s) {
            return parseFloat(s.trim());
        });
    }
}

function isPercentage(value) {
    return value.toString().indexOf("%") !== -1;
}

function parseBackgrounds(backgroundImage) {
    var whitespace = ' \r\n\t',
        method, definition, prefix, prefix_i, block, results = [],
        mode = 0, numParen = 0, quote, args;
    var appendResult = function() {
        if(method) {
            if (definition.substr(0, 1) === '"') {
                definition = definition.substr(1, definition.length - 2);
            }
            if (definition) {
                args.push(definition);
            }
            if (method.substr(0, 1) === '-' && (prefix_i = method.indexOf('-', 1 ) + 1) > 0) {
                prefix = method.substr(0, prefix_i);
                method = method.substr(prefix_i);
            }
            results.push({
                prefix: prefix,
                method: method.toLowerCase(),
                value: block,
                args: args,
                image: null
            });
        }
        args = [];
        method = prefix = definition = block = '';
    };
    args = [];
    method = prefix = definition = block = '';
    backgroundImage.split("").forEach(function(c) {
        if (mode === 0 && whitespace.indexOf(c) > -1) {
            return;
        }
        switch(c) {
            case '"':
                if(!quote) {
                    quote = c;
                }
                else if(quote === c) {
                    quote = null;
                }
                break;
            case '(':
                if(quote) {
                    break;
                } else if(mode === 0) {
                    mode = 1;
                    block += c;
                    return;
                } else {
                    numParen++;
                }
                break;
            case ')':
                if (quote) {
                    break;
                } else if(mode === 1) {
                    if(numParen === 0) {
                        mode = 0;
                        block += c;
                        appendResult();
                        return;
                    } else {
                        numParen--;
                    }
                }
                break;

            case ',':
                if (quote) {
                    break;
                } else if(mode === 0) {
                    appendResult();
                    return;
                } else if (mode === 1) {
                    if (numParen === 0 && !method.match(/^url$/i)) {
                        args.push(definition);
                        definition = '';
                        block += c;
                        return;
                    }
                }
                break;
        }

        block += c;
        if (mode === 0) {
            method += c;
        } else {
            definition += c;
        }
    });

    appendResult();
    return results;
}

function removePx(str) {
    return str.replace("px", "");
}

function asFloat(str) {
    return parseFloat(str);
}

function getBounds(node) {
    if (node.getBoundingClientRect) {
        var clientRect = node.getBoundingClientRect();
        var isBody = node.nodeName === "BODY";
        var width = isBody ? node.scrollWidth : (node.offsetWidth == null ? clientRect.width : node.offsetWidth);
        return {
            top: clientRect.top,
            bottom: clientRect.bottom || (clientRect.top + clientRect.height),
            right: clientRect.left + width,
            left: clientRect.left,
            width:  width,
            height: isBody ? node.scrollHeight : (node.offsetHeight == null ? clientRect.height : node.offsetHeight)
        };
    }
    return {};
}

function offsetBounds(node) {
    var parent = node.offsetParent ? offsetBounds(node.offsetParent) : {top: 0, left: 0};

    return {
        top: node.offsetTop + parent.top,
        bottom: node.offsetTop + node.offsetHeight + parent.top,
        right: node.offsetLeft + parent.left + node.offsetWidth,
        left: node.offsetLeft + parent.left,
        width: node.offsetWidth,
        height: node.offsetHeight
    };
}

function NodeParser(element, renderer, support, imageLoader, options) {
    log("Starting NodeParser");
    this.renderer = renderer;
    this.options = options;
    this.range = null;
    this.support = support;
    this.renderQueue = [];
    this.stack = new StackingContext(true, 1, element.ownerDocument, null);
    var parent = new NodeContainer(element, null);
    if (element !== element.ownerDocument.documentElement && this.renderer.isTransparent(parent.css('backgroundColor'))) {
        renderer.rectangle(0, 0, renderer.width, renderer.height, new NodeContainer(element.ownerDocument.documentElement, null).css('backgroundColor'));
    }
    parent.visibile = parent.isElementVisible();
    this.createPseudoHideStyles(element.ownerDocument);
    this.nodes = flatten([parent].concat(this.getChildren(parent)).filter(function(container) {
        return container.visible = container.isElementVisible();
    }).map(this.getPseudoElements, this));
    this.fontMetrics = new FontMetrics();
    log("Fetched nodes");
    this.images = imageLoader.fetch(this.nodes.filter(isElement));
    log("Creating stacking contexts");
    this.createStackingContexts();
    log("Sorting stacking contexts");
    this.sortStackingContexts(this.stack);
    this.ready = this.images.ready.then(bind(function() {
        log("Images loaded, starting parsing");
        this.parse(this.stack);
        log("Render queue created with " + this.renderQueue.length + " items");
        return new Promise(bind(function(resolve) {
            if (!options.async) {
                this.renderQueue.forEach(this.paint, this);
                resolve();
            } else if (typeof(options.async) === "function") {
                options.async.call(this, this.renderQueue, resolve);
            } else {
                this.renderIndex = 0;
                this.asyncRenderer(this.renderQueue, resolve);
            }
        }, this));
    }, this));
}

NodeParser.prototype.asyncRenderer = function(queue, resolve, asyncTimer) {
    asyncTimer = asyncTimer || Date.now();
    this.paint(queue[this.renderIndex++]);
    if (queue.length === this.renderIndex) {
        resolve();
    } else if (asyncTimer + 20 > Date.now()) {
        this.asyncRenderer(queue, resolve, asyncTimer);
    } else {
        setTimeout(bind(function() {
            this.asyncRenderer(queue, resolve);
        }, this), 0);
    }
};

NodeParser.prototype.createPseudoHideStyles = function(document) {
    var hidePseudoElements = document.createElement('style');
    hidePseudoElements.innerHTML = '.' + this.pseudoHideClass + ':before { content: "" !important; display: none !important; }' +
        '.' + this.pseudoHideClass + ':after { content: "" !important; display: none !important; }';
    document.body.appendChild(hidePseudoElements);
};

NodeParser.prototype.getPseudoElements = function(container) {
    var nodes = [[container]];
    if (container.node.nodeType === Node.ELEMENT_NODE) {
        var before = this.getPseudoElement(container, ":before");
        var after = this.getPseudoElement(container, ":after");

        if (before) {
            container.node.insertBefore(before[0].node, container.node.firstChild);
            nodes.push(before);
        }

        if (after) {
            container.node.appendChild(after[0].node);
            nodes.push(after);
        }

        if (before || after) {
            container.node.className += " " + this.pseudoHideClass;
        }
    }
    return flatten(nodes);
};

function toCamelCase(str) {
    return str.replace(/(\-[a-z])/g, function(match){
        return match.toUpperCase().replace('-','');
    });
}

NodeParser.prototype.getPseudoElement = function(container, type) {
    var style = container.computedStyle(type);
    if(!style || !style.content || style.content === "none" || style.content === "-moz-alt-content" || style.display === "none") {
        return null;
    }

    var content = stripQuotes(style.content);
    var isImage = content.substr(0, 3) === 'url';
    var pseudoNode = document.createElement(isImage ? 'img' : 'html2canvaspseudoelement');
    var pseudoContainer = new NodeContainer(pseudoNode, container);

    for (var i = style.length-1; i >= 0; i--) {
        var property = toCamelCase(style.item(i));
        pseudoNode.style[property] = style[property];
    }

    pseudoNode.className = this.pseudoHideClass;

    if (isImage) {
        pseudoNode.src = parseBackgrounds(content)[0].args[0];
        return [pseudoContainer];
    } else {
        var text = document.createTextNode(content);
        pseudoNode.appendChild(text);
        return [pseudoContainer, new TextContainer(text, pseudoContainer)];
    }
};


NodeParser.prototype.getChildren = function(parentContainer) {
    return flatten([].filter.call(parentContainer.node.childNodes, renderableNode).map(function(node) {
        var container = [node.nodeType === Node.TEXT_NODE ? new TextContainer(node, parentContainer) : new NodeContainer(node, parentContainer)].filter(nonIgnoredElement);
        return node.nodeType === Node.ELEMENT_NODE && container.length && node.tagName !== "TEXTAREA" ? (container[0].isElementVisible() ? container.concat(this.getChildren(container[0])) : []) : container;
    }, this));
};

NodeParser.prototype.newStackingContext = function(container, hasOwnStacking) {
    var stack = new StackingContext(hasOwnStacking, container.cssFloat('opacity'), container.node, container.parent);
    stack.visible = container.visible;
    var parentStack = hasOwnStacking ? stack.getParentStack(this) : stack.parent.stack;
    parentStack.contexts.push(stack);
    container.stack = stack;
};

NodeParser.prototype.createStackingContexts = function() {
    this.nodes.forEach(function(container) {
        if (isElement(container) && (this.isRootElement(container) || hasOpacity(container) || isPositionedForStacking(container) || this.isBodyWithTransparentRoot(container) || container.hasTransform())) {
            this.newStackingContext(container, true);
        } else if (isElement(container) && ((isPositioned(container) && zIndex0(container)) || isInlineBlock(container) || isFloating(container))) {
            this.newStackingContext(container, false);
        } else {
            container.assignStack(container.parent.stack);
        }
    }, this);
};

NodeParser.prototype.isBodyWithTransparentRoot = function(container) {
    return container.node.nodeName === "BODY" && this.renderer.isTransparent(container.parent.css('backgroundColor'));
};

NodeParser.prototype.isRootElement = function(container) {
    return container.parent === null;
};

NodeParser.prototype.sortStackingContexts = function(stack) {
    stack.contexts.sort(zIndexSort);
    stack.contexts.forEach(this.sortStackingContexts, this);
};

NodeParser.prototype.parseTextBounds = function(container) {
    return function(text, index, textList) {
        if (container.parent.css("textDecoration").substr(0, 4) !== "none" || text.trim().length !== 0) {
            if (this.support.rangeBounds && !container.parent.hasTransform()) {
                var offset = textList.slice(0, index).join("").length;
                return this.getRangeBounds(container.node, offset, text.length);
            } else if (container.node && typeof(container.node.data) === "string") {
                var replacementNode = container.node.splitText(text.length);
                var bounds = this.getWrapperBounds(container.node, container.parent.hasTransform());
                container.node = replacementNode;
                return bounds;
            }
        } else if(!this.support.rangeBounds || container.parent.hasTransform()){
            container.node = container.node.splitText(text.length);
        }
        return {};
    };
};

NodeParser.prototype.getWrapperBounds = function(node, transform) {
    var wrapper = node.ownerDocument.createElement('html2canvaswrapper');
    var parent = node.parentNode,
        backupText = node.cloneNode(true);

    wrapper.appendChild(node.cloneNode(true));
    parent.replaceChild(wrapper, node);
    var bounds = transform ? offsetBounds(wrapper) : getBounds(wrapper);
    parent.replaceChild(backupText, wrapper);
    return bounds;
};

NodeParser.prototype.getRangeBounds = function(node, offset, length) {
    var range = this.range || (this.range = node.ownerDocument.createRange());
    range.setStart(node, offset);
    range.setEnd(node, offset + length);
    return range.getBoundingClientRect();
};

function ClearTransform() {}

NodeParser.prototype.parse = function(stack) {
    // http://www.w3.org/TR/CSS21/visuren.html#z-index
    var negativeZindex = stack.contexts.filter(negativeZIndex); // 2. the child stacking contexts with negative stack levels (most negative first).
    var descendantElements = stack.children.filter(isElement);
    var descendantNonFloats = descendantElements.filter(not(isFloating));
    var nonInlineNonPositionedDescendants = descendantNonFloats.filter(not(isPositioned)).filter(not(inlineLevel)); // 3 the in-flow, non-inline-level, non-positioned descendants.
    var nonPositionedFloats = descendantElements.filter(not(isPositioned)).filter(isFloating); // 4. the non-positioned floats.
    var inFlow = descendantNonFloats.filter(not(isPositioned)).filter(inlineLevel); // 5. the in-flow, inline-level, non-positioned descendants, including inline tables and inline blocks.
    var stackLevel0 = stack.contexts.concat(descendantNonFloats.filter(isPositioned)).filter(zIndex0); // 6. the child stacking contexts with stack level 0 and the positioned descendants with stack level 0.
    var text = stack.children.filter(isTextNode).filter(hasText);
    var positiveZindex = stack.contexts.filter(positiveZIndex); // 7. the child stacking contexts with positive stack levels (least positive first).
    negativeZindex.concat(nonInlineNonPositionedDescendants).concat(nonPositionedFloats)
        .concat(inFlow).concat(stackLevel0).concat(text).concat(positiveZindex).forEach(function(container) {
            this.renderQueue.push(container);
            if (isStackingContext(container)) {
                this.parse(container);
                this.renderQueue.push(new ClearTransform());
            }
        }, this);
};

NodeParser.prototype.paint = function(container) {
    try {
        if (container instanceof ClearTransform) {
            this.renderer.ctx.restore();
        } else if (isTextNode(container)) {
            this.paintText(container);
        } else {
            this.paintNode(container);
        }
    } catch(e) {
        log(e);
    }
};

NodeParser.prototype.paintNode = function(container) {
    if (isStackingContext(container)) {
        this.renderer.setOpacity(container.opacity);
        this.renderer.ctx.save();
        if (container.hasTransform()) {
            this.renderer.setTransform(container.parseTransform());
        }
    }
    var bounds = container.parseBounds();
    var borderData = this.parseBorders(container);
    this.renderer.clip(borderData.clip, function() {
        this.renderer.renderBackground(container, bounds, borderData.borders.map(getWidth));
    }, this);
    this.renderer.renderBorders(borderData.borders);
    switch(container.node.nodeName) {
        case "svg":
        case "IFRAME":
            var imgContainer = this.images.get(container.node);
            if (imgContainer) {
                this.renderer.renderImage(container, bounds, borderData, imgContainer);
            } else {
                log("Error loading <" + container.node.nodeName + ">", container.node);
            }
            break;
        case "IMG":
            var imageContainer = this.images.get(container.node.src);
            if (imageContainer) {
                this.renderer.renderImage(container, bounds, borderData, imageContainer);
            } else {
                log("Error loading <img>", container.node.src);
            }
            break;
        case "SELECT":
        case "INPUT":
        case "TEXTAREA":
            this.paintFormValue(container);
            break;
    }
};

NodeParser.prototype.paintFormValue = function(container) {
    if (container.getValue().length > 0) {
        var document = container.node.ownerDocument;
        var wrapper = document.createElement('html2canvaswrapper');
        var properties = ['lineHeight', 'textAlign', 'fontFamily', 'fontWeight', 'fontSize', 'color',
            'paddingLeft', 'paddingTop', 'paddingRight', 'paddingBottom',
            'width', 'height', 'borderLeftStyle', 'borderTopStyle', 'borderLeftWidth', 'borderTopWidth',
            'boxSizing', 'whiteSpace', 'wordWrap'];

        properties.forEach(function(property) {
            try {
                wrapper.style[property] = container.css(property);
            } catch(e) {
                // Older IE has issues with "border"
                log("html2canvas: Parse: Exception caught in renderFormValue: " + e.message);
            }
        });
        var bounds = container.parseBounds();
        wrapper.style.position = "absolute";
        wrapper.style.left = bounds.left + "px";
        wrapper.style.top = bounds.top + "px";
        wrapper.textContent = container.getValue();
        document.body.appendChild(wrapper);
        this.paintText(new TextContainer(wrapper.firstChild, container));
        document.body.removeChild(wrapper);
    }
};

NodeParser.prototype.paintText = function(container) {
    container.applyTextTransform();
    var characters = window.html2canvas.punycode.ucs2.decode(container.node.data);
    var textList = (!this.options.letterRendering || noLetterSpacing(container)) && !hasUnicode(container.node.data) ? getWords(characters) : characters.map(function(character) {
        return window.html2canvas.punycode.ucs2.encode([character]);
    });

    var weight = container.parent.fontWeight();
    var size = container.parent.css('fontSize');
    var family = container.parent.css('fontFamily');
    var shadows = container.parent.parseTextShadows();

    this.renderer.font(container.parent.css('color'), container.parent.css('fontStyle'), container.parent.css('fontVariant'), weight, size, family);
    if (shadows.length) {
        // TODO: support multiple text shadows
        this.renderer.fontShadow(shadows[0].color, shadows[0].offsetX, shadows[0].offsetY, shadows[0].blur);
    } else {
        this.renderer.clearShadow();
    }

    textList.map(this.parseTextBounds(container), this).forEach(function(bounds, index) {
        if (bounds) {
            this.renderer.text(textList[index], bounds.left, bounds.bottom);
            this.renderTextDecoration(container.parent, bounds, this.fontMetrics.getMetrics(family, size));
        }
    }, this);
};

NodeParser.prototype.renderTextDecoration = function(container, bounds, metrics) {
    switch(container.css("textDecoration").split(" ")[0]) {
        case "underline":
            // Draws a line at the baseline of the font
            // TODO As some browsers display the line as more than 1px if the font-size is big, need to take that into account both in position and size
            this.renderer.rectangle(bounds.left, Math.round(bounds.top + metrics.baseline + metrics.lineWidth), bounds.width, 1, container.css("color"));
            break;
        case "overline":
            this.renderer.rectangle(bounds.left, Math.round(bounds.top), bounds.width, 1, container.css("color"));
            break;
        case "line-through":
            // TODO try and find exact position for line-through
            this.renderer.rectangle(bounds.left, Math.ceil(bounds.top + metrics.middle + metrics.lineWidth), bounds.width, 1, container.css("color"));
            break;
    }
};

NodeParser.prototype.parseBorders = function(container) {
    var nodeBounds = container.bounds;
    var radius = getBorderRadiusData(container);
    var borders = ["Top", "Right", "Bottom", "Left"].map(function(side) {
        return {
            width: container.cssInt('border' + side + 'Width'),
            color: container.css('border' + side + 'Color'),
            args: null
        };
    });
    var borderPoints = calculateCurvePoints(nodeBounds, radius, borders);

    return {
        clip: this.parseBackgroundClip(container, borderPoints, borders, radius, nodeBounds),
        borders: borders.map(function(border, borderSide) {
            if (border.width > 0) {
                var bx = nodeBounds.left;
                var by = nodeBounds.top;
                var bw = nodeBounds.width;
                var bh = nodeBounds.height - (borders[2].width);

                switch(borderSide) {
                    case 0:
                        // top border
                        bh = borders[0].width;
                        border.args = drawSide({
                                c1: [bx, by],
                                c2: [bx + bw, by],
                                c3: [bx + bw - borders[1].width, by + bh],
                                c4: [bx + borders[3].width, by + bh]
                            }, radius[0], radius[1],
                            borderPoints.topLeftOuter, borderPoints.topLeftInner, borderPoints.topRightOuter, borderPoints.topRightInner);
                        break;
                    case 1:
                        // right border
                        bx = nodeBounds.left + nodeBounds.width - (borders[1].width);
                        bw = borders[1].width;

                        border.args = drawSide({
                                c1: [bx + bw, by],
                                c2: [bx + bw, by + bh + borders[2].width],
                                c3: [bx, by + bh],
                                c4: [bx, by + borders[0].width]
                            }, radius[1], radius[2],
                            borderPoints.topRightOuter, borderPoints.topRightInner, borderPoints.bottomRightOuter, borderPoints.bottomRightInner);
                        break;
                    case 2:
                        // bottom border
                        by = (by + nodeBounds.height) - (borders[2].width);
                        bh = borders[2].width;
                        border.args = drawSide({
                                c1: [bx + bw, by + bh],
                                c2: [bx, by + bh],
                                c3: [bx + borders[3].width, by],
                                c4: [bx + bw - borders[3].width, by]
                            }, radius[2], radius[3],
                            borderPoints.bottomRightOuter, borderPoints.bottomRightInner, borderPoints.bottomLeftOuter, borderPoints.bottomLeftInner);
                        break;
                    case 3:
                        // left border
                        bw = borders[3].width;
                        border.args = drawSide({
                                c1: [bx, by + bh + borders[2].width],
                                c2: [bx, by],
                                c3: [bx + bw, by + borders[0].width],
                                c4: [bx + bw, by + bh]
                            }, radius[3], radius[0],
                            borderPoints.bottomLeftOuter, borderPoints.bottomLeftInner, borderPoints.topLeftOuter, borderPoints.topLeftInner);
                        break;
                }
            }
            return border;
        })
    };
};

NodeParser.prototype.parseBackgroundClip = function(container, borderPoints, borders, radius, bounds) {
    var backgroundClip = container.css('backgroundClip'),
        borderArgs = [];

    switch(backgroundClip) {
        case "content-box":
        case "padding-box":
            parseCorner(borderArgs, radius[0], radius[1], borderPoints.topLeftInner, borderPoints.topRightInner, bounds.left + borders[3].width, bounds.top + borders[0].width);
            parseCorner(borderArgs, radius[1], radius[2], borderPoints.topRightInner, borderPoints.bottomRightInner, bounds.left + bounds.width - borders[1].width, bounds.top + borders[0].width);
            parseCorner(borderArgs, radius[2], radius[3], borderPoints.bottomRightInner, borderPoints.bottomLeftInner, bounds.left + bounds.width - borders[1].width, bounds.top + bounds.height - borders[2].width);
            parseCorner(borderArgs, radius[3], radius[0], borderPoints.bottomLeftInner, borderPoints.topLeftInner, bounds.left + borders[3].width, bounds.top + bounds.height - borders[2].width);
            break;

        default:
            parseCorner(borderArgs, radius[0], radius[1], borderPoints.topLeftOuter, borderPoints.topRightOuter, bounds.left, bounds.top);
            parseCorner(borderArgs, radius[1], radius[2], borderPoints.topRightOuter, borderPoints.bottomRightOuter, bounds.left + bounds.width, bounds.top);
            parseCorner(borderArgs, radius[2], radius[3], borderPoints.bottomRightOuter, borderPoints.bottomLeftOuter, bounds.left + bounds.width, bounds.top + bounds.height);
            parseCorner(borderArgs, radius[3], radius[0], borderPoints.bottomLeftOuter, borderPoints.topLeftOuter, bounds.left, bounds.top + bounds.height);
            break;
    }

    return borderArgs;
};

NodeParser.prototype.pseudoHideClass = "___html2canvas___pseudoelement";

function getCurvePoints(x, y, r1, r2) {
    var kappa = 4 * ((Math.sqrt(2) - 1) / 3);
    var ox = (r1) * kappa, // control point offset horizontal
        oy = (r2) * kappa, // control point offset vertical
        xm = x + r1, // x-middle
        ym = y + r2; // y-middle
    return {
        topLeft: bezierCurve({x: x, y: ym}, {x: x, y: ym - oy}, {x: xm - ox, y: y}, {x: xm, y: y}),
        topRight: bezierCurve({x: x, y: y}, {x: x + ox,y: y}, {x: xm, y: ym - oy}, {x: xm, y: ym}),
        bottomRight: bezierCurve({x: xm, y: y}, {x: xm, y: y + oy}, {x: x + ox, y: ym}, {x: x, y: ym}),
        bottomLeft: bezierCurve({x: xm, y: ym}, {x: xm - ox, y: ym}, {x: x, y: y + oy}, {x: x, y:y})
    };
}

function calculateCurvePoints(bounds, borderRadius, borders) {
    var x = bounds.left,
        y = bounds.top,
        width = bounds.width,
        height = bounds.height,

        tlh = borderRadius[0][0],
        tlv = borderRadius[0][1],
        trh = borderRadius[1][0],
        trv = borderRadius[1][1],
        brh = borderRadius[2][0],
        brv = borderRadius[2][1],
        blh = borderRadius[3][0],
        blv = borderRadius[3][1];

    var topWidth = width - trh,
        rightHeight = height - brv,
        bottomWidth = width - brh,
        leftHeight = height - blv;

    return {
        topLeftOuter: getCurvePoints(x, y, tlh, tlv).topLeft.subdivide(0.5),
        topLeftInner: getCurvePoints(x + borders[3].width, y + borders[0].width, Math.max(0, tlh - borders[3].width), Math.max(0, tlv - borders[0].width)).topLeft.subdivide(0.5),
        topRightOuter: getCurvePoints(x + topWidth, y, trh, trv).topRight.subdivide(0.5),
        topRightInner: getCurvePoints(x + Math.min(topWidth, width + borders[3].width), y + borders[0].width, (topWidth > width + borders[3].width) ? 0 :trh - borders[3].width, trv - borders[0].width).topRight.subdivide(0.5),
        bottomRightOuter: getCurvePoints(x + bottomWidth, y + rightHeight, brh, brv).bottomRight.subdivide(0.5),
        bottomRightInner: getCurvePoints(x + Math.min(bottomWidth, width + borders[3].width), y + Math.min(rightHeight, height + borders[0].width), Math.max(0, brh - borders[1].width), Math.max(0, brv - borders[2].width)).bottomRight.subdivide(0.5),
        bottomLeftOuter: getCurvePoints(x, y + leftHeight, blh, blv).bottomLeft.subdivide(0.5),
        bottomLeftInner: getCurvePoints(x + borders[3].width, y + leftHeight, Math.max(0, blh - borders[3].width), Math.max(0, blv - borders[2].width)).bottomLeft.subdivide(0.5)
    };
}

function bezierCurve(start, startControl, endControl, end) {
    var lerp = function (a, b, t) {
        return {
            x: a.x + (b.x - a.x) * t,
            y: a.y + (b.y - a.y) * t
        };
    };

    return {
        start: start,
        startControl: startControl,
        endControl: endControl,
        end: end,
        subdivide: function(t) {
            var ab = lerp(start, startControl, t),
                bc = lerp(startControl, endControl, t),
                cd = lerp(endControl, end, t),
                abbc = lerp(ab, bc, t),
                bccd = lerp(bc, cd, t),
                dest = lerp(abbc, bccd, t);
            return [bezierCurve(start, ab, abbc, dest), bezierCurve(dest, bccd, cd, end)];
        },
        curveTo: function(borderArgs) {
            borderArgs.push(["bezierCurve", startControl.x, startControl.y, endControl.x, endControl.y, end.x, end.y]);
        },
        curveToReversed: function(borderArgs) {
            borderArgs.push(["bezierCurve", endControl.x, endControl.y, startControl.x, startControl.y, start.x, start.y]);
        }
    };
}

function drawSide(borderData, radius1, radius2, outer1, inner1, outer2, inner2) {
    var borderArgs = [];

    if (radius1[0] > 0 || radius1[1] > 0) {
        borderArgs.push(["line", outer1[1].start.x, outer1[1].start.y]);
        outer1[1].curveTo(borderArgs);
    } else {
        borderArgs.push([ "line", borderData.c1[0], borderData.c1[1]]);
    }

    if (radius2[0] > 0 || radius2[1] > 0) {
        borderArgs.push(["line", outer2[0].start.x, outer2[0].start.y]);
        outer2[0].curveTo(borderArgs);
        borderArgs.push(["line", inner2[0].end.x, inner2[0].end.y]);
        inner2[0].curveToReversed(borderArgs);
    } else {
        borderArgs.push(["line", borderData.c2[0], borderData.c2[1]]);
        borderArgs.push(["line", borderData.c3[0], borderData.c3[1]]);
    }

    if (radius1[0] > 0 || radius1[1] > 0) {
        borderArgs.push(["line", inner1[1].end.x, inner1[1].end.y]);
        inner1[1].curveToReversed(borderArgs);
    } else {
        borderArgs.push(["line", borderData.c4[0], borderData.c4[1]]);
    }

    return borderArgs;
}

function parseCorner(borderArgs, radius1, radius2, corner1, corner2, x, y) {
    if (radius1[0] > 0 || radius1[1] > 0) {
        borderArgs.push(["line", corner1[0].start.x, corner1[0].start.y]);
        corner1[0].curveTo(borderArgs);
        corner1[1].curveTo(borderArgs);
    } else {
        borderArgs.push(["line", x, y]);
    }

    if (radius2[0] > 0 || radius2[1] > 0) {
        borderArgs.push(["line", corner2[0].start.x, corner2[0].start.y]);
    }
}

function negativeZIndex(container) {
    return container.cssInt("zIndex") < 0;
}

function positiveZIndex(container) {
    return container.cssInt("zIndex") > 0;
}

function zIndex0(container) {
    return container.cssInt("zIndex") === 0;
}

function inlineLevel(container) {
    return ["inline", "inline-block", "inline-table"].indexOf(container.css("display")) !== -1;
}

function isStackingContext(container) {
    return (container instanceof StackingContext);
}

function hasText(container) {
    return container.node.data.trim().length > 0;
}

function noLetterSpacing(container) {
    return (/^(normal|none|0px)$/.test(container.parent.css("letterSpacing")));
}

function getBorderRadiusData(container) {
    return ["TopLeft", "TopRight", "BottomRight", "BottomLeft"].map(function(side) {
        var value = container.css('border' + side + 'Radius');
        var arr = value.split(" ");
        if (arr.length <= 1) {
            arr[1] = arr[0];
        }
        return arr.map(asInt);
    });
}

function renderableNode(node) {
    return (node.nodeType === Node.TEXT_NODE || node.nodeType === Node.ELEMENT_NODE);
}

function isPositionedForStacking(container) {
    var position = container.css("position");
    var zIndex = (position === "absolute" || position === "relative") ? container.css("zIndex") : "auto";
    return zIndex !== "auto";
}

function isPositioned(container) {
    return container.css("position") !== "static";
}

function isFloating(container) {
    return container.css("float") !== "none";
}

function isInlineBlock(container) {
    return ["inline-block", "inline-table"].indexOf(container.css("display")) !== -1;
}

function not(callback) {
    var context = this;
    return function() {
        return !callback.apply(context, arguments);
    };
}

function isElement(container) {
    return container.node.nodeType === Node.ELEMENT_NODE;
}

function isTextNode(container) {
    return container.node.nodeType === Node.TEXT_NODE;
}

function zIndexSort(a, b) {
    return a.cssInt("zIndex") - b.cssInt("zIndex");
}

function hasOpacity(container) {
    return container.css("opacity") < 1;
}

function bind(callback, context) {
    return function() {
        return callback.apply(context, arguments);
    };
}

function asInt(value) {
    return parseInt(value, 10);
}

function getWidth(border) {
    return border.width;
}

function nonIgnoredElement(nodeContainer) {
    return (nodeContainer.node.nodeType !== Node.ELEMENT_NODE || ["SCRIPT", "HEAD", "TITLE", "OBJECT", "BR", "OPTION"].indexOf(nodeContainer.node.nodeName) === -1);
}

function flatten(arrays) {
    return [].concat.apply([], arrays);
}

function stripQuotes(content) {
    var first = content.substr(0, 1);
    return (first === content.substr(content.length - 1) && first.match(/'|"/)) ? content.substr(1, content.length - 2) : content;
}

function getWords(characters) {
    var words = [], i = 0, onWordBoundary = false, word;
    while(characters.length) {
        if (isWordBoundary(characters[i]) === onWordBoundary) {
            word = characters.splice(0, i);
            if (word.length) {
                words.push(window.html2canvas.punycode.ucs2.encode(word));
            }
            onWordBoundary =! onWordBoundary;
            i = 0;
        } else {
            i++;
        }

        if (i >= characters.length) {
            word = characters.splice(0, i);
            if (word.length) {
                words.push(window.html2canvas.punycode.ucs2.encode(word));
            }
        }
    }
    return words;
}

function isWordBoundary(characterCode) {
    return [
        32, // <space>
        13, // \r
        10, // \n
        9, // \t
        45 // -
    ].indexOf(characterCode) !== -1;
}

function hasUnicode(string) {
    return /[^\u0000-\u00ff]/.test(string);
}

function ProxyImageContainer(src, proxy) {
    var callbackName = "html2canvas_" + proxyImageCount++;
    var script = document.createElement("script");
    var link = document.createElement("a");
    link.href = src;
    src = link.href;
    var requestUrl = proxy + ((proxy.indexOf("?") > -1) ? "&" : "?" ) + 'url=' + encodeURIComponent(src) + '&callback=' + callbackName;
    this.src = src;
    this.image = new Image();
    var self = this;
    this.promise = new Promise(function(resolve, reject) {
        self.image.onload = resolve;
        self.image.onerror = reject;

        window[callbackName] = function(a){
            if (a.substring(0,6) === "error:"){
                reject();
            } else {
                self.image.src = a;
            }
            window[callbackName] = undefined; // to work with IE<9  // NOTE: that the undefined callback property-name still exists on the window object (for IE<9)
            try {
                delete window[callbackName];  // for all browser that support this
            } catch(ex) {}
            script.parentNode.removeChild(script);
        };
        script.setAttribute("type", "text/javascript");
        script.setAttribute("src", requestUrl);
        document.body.appendChild(script);
    })['catch'](function() {
        var dummy = new DummyImageContainer(src);
        return dummy.promise.then(function(image) {
            self.image = image;
        });
    });
}

var proxyImageCount = 0;

function Renderer(width, height, images, options, document) {
    this.width = width;
    this.height = height;
    this.images = images;
    this.options = options;
    this.document = document;
}

Renderer.prototype.renderImage = function(container, bounds, borderData, imageContainer) {
    var paddingLeft = container.cssInt('paddingLeft'),
        paddingTop = container.cssInt('paddingTop'),
        paddingRight = container.cssInt('paddingRight'),
        paddingBottom = container.cssInt('paddingBottom'),
        borders = borderData.borders;

    var width = bounds.width - (borders[1].width + borders[3].width + paddingLeft + paddingRight);
    var height = bounds.height - (borders[0].width + borders[2].width + paddingTop + paddingBottom);
    this.drawImage(
        imageContainer,
        0,
        0,
        imageContainer.image.width || width,
        imageContainer.image.height || height,
        bounds.left + paddingLeft + borders[3].width,
        bounds.top + paddingTop + borders[0].width,
        width,
        height
    );
};

Renderer.prototype.renderBackground = function(container, bounds, borderData) {
    if (bounds.height > 0 && bounds.width > 0) {
        this.renderBackgroundColor(container, bounds);
        this.renderBackgroundImage(container, bounds, borderData);
    }
};

Renderer.prototype.renderBackgroundColor = function(container, bounds) {
    var color = container.css("backgroundColor");
    if (!this.isTransparent(color)) {
        this.rectangle(bounds.left, bounds.top, bounds.width, bounds.height, container.css("backgroundColor"));
    }
};

Renderer.prototype.renderBorders = function(borders) {
    borders.forEach(this.renderBorder, this);
};

Renderer.prototype.renderBorder = function(data) {
    if (!this.isTransparent(data.color) && data.args !== null) {
        this.drawShape(data.args, data.color);
    }
};

Renderer.prototype.renderBackgroundImage = function(container, bounds, borderData) {
    var backgroundImages = container.parseBackgroundImages();
    backgroundImages.reverse().forEach(function(backgroundImage, index, arr) {
        switch(backgroundImage.method) {
            case "url":
                var image = this.images.get(backgroundImage.args[0]);
                if (image) {
                    this.renderBackgroundRepeating(container, bounds, image, arr.length - (index+1), borderData);
                } else {
                    log("Error loading background-image", backgroundImage.args[0]);
                }
                break;
            case "linear-gradient":
            case "gradient":
                var gradientImage = this.images.get(backgroundImage.value);
                if (gradientImage) {
                    this.renderBackgroundGradient(gradientImage, bounds, borderData);
                } else {
                    log("Error loading background-image", backgroundImage.args[0]);
                }
                break;
            case "none":
                break;
            default:
                log("Unknown background-image type", backgroundImage.args[0]);
        }
    }, this);
};

Renderer.prototype.renderBackgroundRepeating = function(container, bounds, imageContainer, index, borderData) {
    var size = container.parseBackgroundSize(bounds, imageContainer.image, index);
    var position = container.parseBackgroundPosition(bounds, imageContainer.image, index, size);
    var repeat = container.parseBackgroundRepeat(index);
    switch (repeat) {
        case "repeat-x":
        case "repeat no-repeat":
            this.backgroundRepeatShape(imageContainer, position, size, bounds, bounds.left + borderData[3], bounds.top + position.top + borderData[0], 99999, imageContainer.image.height, borderData);
            break;
        case "repeat-y":
        case "no-repeat repeat":
            this.backgroundRepeatShape(imageContainer, position, size, bounds, bounds.left + position.left + borderData[3], bounds.top + borderData[0], imageContainer.image.width, 99999, borderData);
            break;
        case "no-repeat":
            this.backgroundRepeatShape(imageContainer, position, size, bounds, bounds.left + position.left + borderData[3], bounds.top + position.top + borderData[0], imageContainer.image.width, imageContainer.image.height, borderData);
            break;
        default:
            this.renderBackgroundRepeat(imageContainer, position, size, {top: bounds.top, left: bounds.left}, borderData[3], borderData[0]);
            break;
    }
};

Renderer.prototype.isTransparent = function(color) {
    return (!color || color === "transparent" || color === "rgba(0, 0, 0, 0)");
};

function StackingContext(hasOwnStacking, opacity, element, parent) {
    NodeContainer.call(this, element, parent);
    this.ownStacking = hasOwnStacking;
    this.contexts = [];
    this.children = [];
    this.opacity = (this.parent ? this.parent.stack.opacity : 1) * opacity;
}

StackingContext.prototype = Object.create(NodeContainer.prototype);

StackingContext.prototype.getParentStack = function(context) {
    var parentStack = (this.parent) ? this.parent.stack : null;
    return parentStack ? (parentStack.ownStacking ? parentStack : parentStack.getParentStack(context)) : context.stack;
};

function Support(document) {
    this.rangeBounds = this.testRangeBounds(document);
    this.cors = this.testCORS();
    this.svg = this.testSVG();
}

Support.prototype.testRangeBounds = function(document) {
    var range, testElement, rangeBounds, rangeHeight, support = false;

    if (document.createRange) {
        range = document.createRange();
        if (range.getBoundingClientRect) {
            testElement = document.createElement('boundtest');
            testElement.style.height = "123px";
            testElement.style.display = "block";
            document.body.appendChild(testElement);

            range.selectNode(testElement);
            rangeBounds = range.getBoundingClientRect();
            rangeHeight = rangeBounds.height;

            if (rangeHeight === 123) {
                support = true;
            }
            document.body.removeChild(testElement);
        }
    }

    return support;
};

Support.prototype.testCORS = function() {
    return typeof((new Image()).crossOrigin) !== "undefined";
};

Support.prototype.testSVG = function() {
    var img = new Image();
    var canvas = document.createElement("canvas");
    var ctx =  canvas.getContext("2d");
    img.src = "data:image/svg+xml,<svg xmlns='http://www.w3.org/2000/svg'></svg>";

    try {
        ctx.drawImage(img, 0, 0);
        canvas.toDataURL();
    } catch(e) {
        return false;
    }
    return true;
};

function SVGContainer(src) {
    this.src = src;
    this.image = null;
    var self = this;

    this.promise = this.hasFabric().then(function() {
        return (self.isInline(src) ? Promise.resolve(self.inlineFormatting(src)) : XHR(src));
    }).then(function(svg) {
        return new Promise(function(resolve) {
            html2canvas.fabric.loadSVGFromString(svg, self.createCanvas.call(self, resolve));
        });
    });
}

SVGContainer.prototype.hasFabric = function() {
    return !html2canvas.fabric ? Promise.reject(new Error("html2canvas.svg.js is not loaded, cannot render svg")) : Promise.resolve();
};

SVGContainer.prototype.inlineFormatting = function(src) {
    return (/^data:image\/svg\+xml;base64,/.test(src)) ? this.decode64(this.removeContentType(src)) : this.removeContentType(src);
};

SVGContainer.prototype.removeContentType = function(src) {
    return src.replace(/^data:image\/svg\+xml(;base64)?,/,'');
};

SVGContainer.prototype.isInline = function(src) {
    return (/^data:image\/svg\+xml/i.test(src));
};

SVGContainer.prototype.createCanvas = function(resolve) {
    var self = this;
    return function (objects, options) {
        var canvas = new html2canvas.fabric.StaticCanvas('c');
        self.image = canvas.lowerCanvasEl;
        canvas
            .setWidth(options.width)
            .setHeight(options.height)
            .add(html2canvas.fabric.util.groupSVGElements(objects, options))
            .renderAll();
        resolve(canvas.lowerCanvasEl);
    };
};

SVGContainer.prototype.decode64 = function(str) {
    return (typeof(window.atob) === "function") ? window.atob(str) : decode64(str);
};

/*
 * base64-arraybuffer
 * https://github.com/niklasvh/base64-arraybuffer
 *
 * Copyright (c) 2012 Niklas von Hertzen
 * Licensed under the MIT license.
 */

function decode64(base64) {
    var chars = "ABCDEFGHIJKLMNOPQRSTUVWXYZabcdefghijklmnopqrstuvwxyz0123456789+/";
    var len = base64.length, i, encoded1, encoded2, encoded3, encoded4, byte1, byte2, byte3;

    var output = "";

    for (i = 0; i < len; i+=4) {
        encoded1 = chars.indexOf(base64[i]);
        encoded2 = chars.indexOf(base64[i+1]);
        encoded3 = chars.indexOf(base64[i+2]);
        encoded4 = chars.indexOf(base64[i+3]);

        byte1 = (encoded1 << 2) | (encoded2 >> 4);
        byte2 = ((encoded2 & 15) << 4) | (encoded3 >> 2);
        byte3 = ((encoded3 & 3) << 6) | encoded4;
        if (encoded3 === 64) {
            output += String.fromCharCode(byte1);
        } else if (encoded4 === 64 || encoded4 === -1) {
            output += String.fromCharCode(byte1, byte2);
        } else{
            output += String.fromCharCode(byte1, byte2, byte3);
        }
    }

    return output;
}

function SVGNodeContainer(node) {
    this.src = node;
    this.image = null;
    var self = this;

    this.promise = this.hasFabric().then(function() {
        return new Promise(function(resolve) {
            html2canvas.fabric.parseSVGDocument(node, self.createCanvas.call(self, resolve));
        });
    });
}

SVGNodeContainer.prototype = Object.create(SVGContainer.prototype);

function TextContainer(node, parent) {
    NodeContainer.call(this, node, parent);
}

TextContainer.prototype = Object.create(NodeContainer.prototype);

TextContainer.prototype.applyTextTransform = function() {
    this.node.data = this.transform(this.parent.css("textTransform"));
};

TextContainer.prototype.transform = function(transform) {
    var text = this.node.data;
    switch(transform){
        case "lowercase":
            return text.toLowerCase();
        case "capitalize":
            return text.replace(/(^|\s|:|-|\(|\))([a-z])/g, capitalize);
        case "uppercase":
            return text.toUpperCase();
        default:
            return text;
    }
};

function capitalize(m, p1, p2) {
    if (m.length > 0) {
        return p1 + p2.toUpperCase();
    }
}

function WebkitGradientContainer(imageData) {
    GradientContainer.apply(this, arguments);
    this.type = (imageData.args[0] === "linear") ? this.TYPES.LINEAR : this.TYPES.RADIAL;
}

WebkitGradientContainer.prototype = Object.create(GradientContainer.prototype);

function XHR(url) {
    return new Promise(function(resolve, reject) {
        var xhr = new XMLHttpRequest();
        xhr.open('GET', url);

        xhr.onload = function() {
            if (xhr.status === 200) {
                resolve(xhr.responseText);
            } else {
                reject(new Error(xhr.statusText));
            }
        };

        xhr.onerror = function() {
            reject(new Error("Network Error"));
        };

        xhr.send();
    });
}

function CanvasRenderer(width, height) {
    Renderer.apply(this, arguments);
    this.canvas = this.document.createElement("canvas");
    this.canvas.width = width;
    this.canvas.height = height;
    this.ctx = this.canvas.getContext("2d");
    this.taintCtx = this.document.createElement("canvas").getContext("2d");
    this.ctx.textBaseline = "bottom";
    this.variables = {};
    log("Initialized CanvasRenderer");
}

CanvasRenderer.prototype = Object.create(Renderer.prototype);

CanvasRenderer.prototype.setFillStyle = function(color) {
    this.ctx.fillStyle = color;
    return this.ctx;
};

CanvasRenderer.prototype.rectangle = function(left, top, width, height, color) {
    this.setFillStyle(color).fillRect(left, top, width, height);
};

CanvasRenderer.prototype.drawShape = function(shape, color) {
    this.shape(shape);
    this.setFillStyle(color).fill();
};

CanvasRenderer.prototype.taints = function(imageContainer) {
    if (imageContainer.tainted === null) {
        this.taintCtx.drawImage(imageContainer.image, 0, 0);
        try {
            this.taintCtx.getImageData(0, 0, 1, 1);
            imageContainer.tainted = false;
        } catch(e) {
            this.taintCtx = document.createElement("canvas").getContext("2d");
            imageContainer.tainted = true;
        }
    }

    return imageContainer.tainted;
};

CanvasRenderer.prototype.drawImage = function(imageContainer, sx, sy, sw, sh, dx, dy, dw, dh) {
    if (!this.taints(imageContainer) || this.options.allowTaint) {
        this.ctx.drawImage(imageContainer.image, sx, sy, sw, sh, dx, dy, dw, dh);
    }
};

CanvasRenderer.prototype.clip = function(shape, callback, context) {
    this.ctx.save();
    this.shape(shape).clip();
    callback.call(context);
    this.ctx.restore();
};

CanvasRenderer.prototype.shape = function(shape) {
    this.ctx.beginPath();
    shape.forEach(function(point, index) {
        this.ctx[(index === 0) ? "moveTo" : point[0] + "To" ].apply(this.ctx, point.slice(1));
    }, this);
    this.ctx.closePath();
    return this.ctx;
};

CanvasRenderer.prototype.font = function(color, style, variant, weight, size, family) {
    this.setFillStyle(color).font = [style, variant, weight, size, family].join(" ");
};

CanvasRenderer.prototype.fontShadow = function(color, offsetX, offsetY, blur) {
    this.setVariable("shadowColor", color)
        .setVariable("shadowOffsetY", offsetX)
        .setVariable("shadowOffsetX", offsetY)
        .setVariable("shadowBlur", blur);
};

CanvasRenderer.prototype.clearShadow = function() {
    this.setVariable("shadowColor", "rgba(0,0,0,0)");
};

CanvasRenderer.prototype.setOpacity = function(opacity) {
    this.ctx.globalAlpha = opacity;
};

CanvasRenderer.prototype.setTransform = function(transform) {
    this.ctx.translate(transform.origin[0], transform.origin[1]);
    this.ctx.transform.apply(this.ctx, transform.matrix);
    this.ctx.translate(-transform.origin[0], -transform.origin[1]);
};

CanvasRenderer.prototype.setVariable = function(property, value) {
    if (this.variables[property] !== value) {
        this.variables[property] = this.ctx[property] = value;
    }

    return this;
};

CanvasRenderer.prototype.text = function(text, left, bottom) {
    this.ctx.fillText(text, left, bottom);
};

CanvasRenderer.prototype.backgroundRepeatShape = function(imageContainer, backgroundPosition, size, bounds, left, top, width, height, borderData) {
    var shape = [
        ["line", Math.round(left), Math.round(top)],
        ["line", Math.round(left + width), Math.round(top)],
        ["line", Math.round(left + width), Math.round(height + top)],
        ["line", Math.round(left), Math.round(height + top)]
    ];
    this.clip(shape, function() {
        this.renderBackgroundRepeat(imageContainer, backgroundPosition, size, bounds, borderData[3], borderData[0]);
    }, this);
};

CanvasRenderer.prototype.renderBackgroundRepeat = function(imageContainer, backgroundPosition, size, bounds, borderLeft, borderTop) {
    var offsetX = Math.round(bounds.left + backgroundPosition.left + borderLeft), offsetY = Math.round(bounds.top + backgroundPosition.top + borderTop);
    this.setFillStyle(this.ctx.createPattern(this.resizeImage(imageContainer, size), "repeat"));
    this.ctx.translate(offsetX, offsetY);
    this.ctx.fill();
    this.ctx.translate(-offsetX, -offsetY);
};

CanvasRenderer.prototype.renderBackgroundGradient = function(gradientImage, bounds) {
    if (gradientImage instanceof LinearGradientContainer) {
        var gradient = this.ctx.createLinearGradient(
            bounds.left + bounds.width * gradientImage.x0,
            bounds.top + bounds.height * gradientImage.y0,
            bounds.left +  bounds.width * gradientImage.x1,
            bounds.top +  bounds.height * gradientImage.y1);
        gradientImage.colorStops.forEach(function(colorStop) {
            gradient.addColorStop(colorStop.stop, colorStop.color);
        });
        this.rectangle(bounds.left, bounds.top, bounds.width, bounds.height, gradient);
    }
};

CanvasRenderer.prototype.resizeImage = function(imageContainer, size) {
    var image = imageContainer.image;
    if(image.width === size.width && image.height === size.height) {
        return image;
    }

    var ctx, canvas = document.createElement('canvas');
    canvas.width = size.width;
    canvas.height = size.height;
    ctx = canvas.getContext("2d");
    ctx.drawImage(image, 0, 0, image.width, image.height, 0, 0, size.width, size.height );
    return canvas;
};

})(window, document);<|MERGE_RESOLUTION|>--- conflicted
+++ resolved
@@ -602,15 +602,9 @@
         var support = new Support(clonedWindow.document);
         var imageLoader = new ImageLoader(options, support);
         var bounds = getBounds(node);
-<<<<<<< HEAD
-        var width = options.width != null ? options.width : options.type === "view" ? Math.min(bounds.width, windowWidth) : documentWidth();
-        var height = options.height != null ? options.height : options.type === "view" ? Math.min(bounds.height, windowHeight) : documentHeight();
+        var width = options.width != null ? options.width : options.type === "view" ? Math.min(bounds.width, windowWidth) : documentWidth(clonedWindow.document);
+        var height = options.height != null ? options.height : options.type === "view" ? Math.min(bounds.height, windowHeight) : documentHeight(clonedWindow.document);
         var renderer = new CanvasRenderer(width, height, imageLoader, options, document);
-=======
-        var width = options.type === "view" ? Math.min(bounds.width, windowWidth) : documentWidth(clonedWindow.document);
-        var height = options.type === "view" ? Math.min(bounds.height, windowHeight) : documentHeight(clonedWindow.document);
-        var renderer = new CanvasRenderer(width, height, imageLoader, options);
->>>>>>> 52c669fe
         var parser = new NodeParser(node, renderer, support, imageLoader, options);
         return parser.ready.then(function() {
             log("Finished rendering");
